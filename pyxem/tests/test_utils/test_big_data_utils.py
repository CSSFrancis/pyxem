--- conflicted
+++ resolved
@@ -42,13 +42,8 @@
 """
 @pytest.fixture()
 def big_electron_diffraction_pattern():
-<<<<<<< HEAD
-    z = np.arange(0, 96, step=1).reshape(4, 6, 2, 2)  # x_size=6, y_size=4 in hspy
+    z = np.arange(0, 160, step=1).reshape(4, 10, 2, 2)  # x_size=10, y_size=4 in hspy
     dp = pxm.ElectronDiffraction2D(z)
-=======
-    z = np.arange(0,160,step=1).reshape(4,10,2,2) # x_size=10, y_size=4 in hspy
-    dp =  pxm.ElectronDiffraction2D(z)
->>>>>>> bc69d0e1
     return dp
 
 
@@ -66,13 +61,8 @@
     filepath = 'files_for_tests/tempfile_for_big_data_util_testing.hspy'
     big_electron_diffraction_pattern.save(filepath)
 
-<<<<<<< HEAD
-    x_list = [0, 2, 4]
-    y_list = np.arange(0, 2 + 1e-5, 2)
-=======
-    x_list = [0,2,4,6,8]
-    y_list = np.arange(0,4,2)  # [0,2] but as an array
->>>>>>> bc69d0e1
+    x_list = [0, 2, 4, 6, 8]
+    y_list = np.arange(0, 4, 2)  # [0,2] but as an array
 
     test_output = chunked_application_of_UDF(filepath, x_list, y_list, dp_sqrt)
     assert np.allclose(expected_output, test_output.data)