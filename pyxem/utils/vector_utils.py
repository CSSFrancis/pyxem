# -*- coding: utf-8 -*-
# Copyright 2016-2023 The pyXem developers
#
# This file is part of pyXem.
#
# pyXem is free software: you can redistribute it and/or modify
# it under the terms of the GNU General Public License as published by
# the Free Software Foundation, either version 3 of the License, or
# (at your option) any later version.
#
# pyXem is distributed in the hope that it will be useful,
# but WITHOUT ANY WARRANTY; without even the implied warranty of
# MERCHANTABILITY or FITNESS FOR A PARTICULAR PURPOSE.  See the
# GNU General Public License for more details.
#
# You should have received a copy of the GNU General Public License
# along with pyXem.  If not, see <http://www.gnu.org/licenses/>.

import numpy as np
from dask.array.overlap import coerce_boundary, coerce_depth
import math
from skimage.feature.peak import peak_local_max
from itertools import product

from scipy.spatial.distance import cdist
from transforms3d.axangles import axangle2mat


def detector_to_fourier(k_xy, wavelength, camera_length):
    """Maps two-dimensional Cartesian coordinates in the detector plane to
    three-dimensional coordinates in reciprocal space, with origo in [000].

    The detector uses a left-handed coordinate system, while the reciprocal
    space uses a right-handed coordinate system.

    Parameters
    ----------
    k_xy : np.array()
        Cartesian coordinates in detector plane, in reciprocal Ångström.
    wavelength : float
        Electron wavelength in Ångström.
    camera_length : float
        Camera length in metres.

    Returns
    -------
    k : np.array()
        Array of Cartesian coordinates in reciprocal space relative to [000].

    """

    if k_xy.shape == (1,) and k_xy.dtype == "object":
        # From ragged array
        k_xy = k_xy

    # The calibrated positions of the diffraction spots are already the x and y
    # coordinates of the k vector on the Ewald sphere. The radius is given by
    # the wavelength. k_z is calculated courtesy of Pythagoras, then offset by
    # the Ewald sphere radius.

    k_z = np.sqrt(1 / (wavelength ** 2) - np.sum(k_xy ** 2, axis=1)) - 1 / wavelength

    # Stack the xy-vector and the z vector to get the full k
    k = np.hstack((k_xy, k_z[:, np.newaxis]))
    return k


def calculate_norms(z):
    """Calculates the norm of an array of cartesian vectors. For use with map().

    Parameters
    ----------
    z : np.array()
        Array of cartesian vectors.

    Returns
    -------
    norms : np.array()
        Array of vector norms.
    """
    return np.linalg.norm(z, axis=1)


def calculate_norms_ragged(z):
    """Calculates the norm of an array of cartesian vectors. For use with map()
    when applied to a ragged array.

    Parameters
    ----------
    z : np.array()
        Array of cartesian vectors.

    Returns
    -------
    norms : np.array()
        Array of vector norms.
    """
    norms = []
    for i in z:
        norms.append(np.linalg.norm(i))
    return np.asarray(norms)


def filter_vectors_ragged(z, min_magnitude, max_magnitude):
    """Filters the diffraction vectors to accept only those with magnitudes
    within a user specified range.

    Parameters
    ----------
    min_magnitude : float
        Minimum allowed vector magnitude.
    max_magnitude : float
        Maximum allowed vector magnitude.

    Returns
    -------
    filtered_vectors : np.array()
        Diffraction vectors within allowed magnitude tolerances.
    """
    # Calculate norms
    norms = []
    for i in z:
        norms.append(np.linalg.norm(i))
    norms = np.asarray(norms)
    # Filter based on norms
    norms[norms < min_magnitude] = 0
    norms[norms > max_magnitude] = 0
    filtered_vectors = z[np.where(norms)]

    return filtered_vectors


def filter_vectors_edge_ragged(z, x_threshold, y_threshold):
    """Filters the diffraction vectors to accept only those not within a user
    specified proximity to detector edge.

    Parameters
    ----------
    x_threshold : float
        Maximum x-coordinate in calibrated units.
    y_threshold : float
        Maximum y-coordinate in calibrated units.

    Returns
    -------
    filtered_vectors : np.array()
        Diffraction vectors within allowed tolerances.
    """
    # Filter x / y coordinates
    z[np.absolute(z.T[0]) > x_threshold] = 0
    z[np.absolute(z.T[1]) > y_threshold] = 0
    filtered_vectors = z[np.where(z.T[0])]

    return filtered_vectors


def normalize_or_zero(v):
    """Normalize `v`, or return the vector directly if it has zero length.

    Parameters
    ----------
    v : np.array()
        Single vector or array of vectors to be normalized.
    """
    norms = np.linalg.norm(v, axis=-1)
    nonzero_mask = norms > 0
    if np.any(nonzero_mask):
        v[nonzero_mask] /= norms[nonzero_mask].reshape(-1, 1)


def get_rotation_matrix_between_vectors(from_v1, from_v2, to_v1, to_v2):
    """Calculates the rotation matrix from one pair of vectors to the other.
    Handles multiple to-vectors from a single from-vector.

    Find `R` such that `v_to = R @ v_from`.

    Parameters
    ----------
    from_v1, from_v2 : np.array()
        Vector to rotate _from_.
    to_v1, to_v2 : np.array()
        Nx3 array of vectors to rotate _to_.

    Returns
    -------
    R : np.array()
        Nx3x3 list of rotation matrices between the vector pairs.
    """
    # Find normals to rotate around
    plane_normal_from = np.cross(from_v1, from_v2, axis=-1)
    plane_normal_to = np.cross(to_v1, to_v2, axis=-1)
    plane_common_axes = np.cross(plane_normal_from, plane_normal_to, axis=-1)

    # Try to remove normals from degenerate to-planes by replacing them with
    # the rotation axes between from and to vectors.
    to_degenerate = np.isclose(np.sum(np.abs(plane_normal_to), axis=-1), 0.0)
    plane_normal_to[to_degenerate] = np.cross(from_v1, to_v1[to_degenerate], axis=-1)
    to_degenerate = np.isclose(np.sum(np.abs(plane_normal_to), axis=-1), 0.0)
    plane_normal_to[to_degenerate] = np.cross(from_v2, to_v2[to_degenerate], axis=-1)

    # Normalize the axes used for rotation
    normalize_or_zero(plane_normal_to)
    normalize_or_zero(plane_common_axes)

    # Create rotation from-plane -> to-plane
    common_valid = ~np.isclose(np.sum(np.abs(plane_common_axes), axis=-1), 0.0)
    angles = get_angle_cartesian_vec(
        np.broadcast_to(plane_normal_from, plane_normal_to.shape), plane_normal_to
    )
    R1 = np.empty((angles.shape[0], 3, 3))
    if np.any(common_valid):
        R1[common_valid] = np.array(
            [
                axangle2mat(axis, angle, is_normalized=True)
                for axis, angle in zip(
                    plane_common_axes[common_valid], angles[common_valid]
                )
            ]
        )
    R1[~common_valid] = np.identity(3)

    # Rotate from-plane into to-plane
    rot_from_v1 = np.matmul(R1, from_v1)
    rot_from_v2 = np.matmul(R1, from_v2)

    # Create rotation in the now common plane

    # Find the average angle
    angle1 = get_angle_cartesian_vec(rot_from_v1, to_v1)
    angle2 = get_angle_cartesian_vec(rot_from_v2, to_v2)
    angles = 0.5 * (angle1 + angle2)
    # Negate angles where the rotation where the rotation axis points the
    # opposite way of the to-plane normal. Einsum gives list of dot
    # products.
    neg_angle_mask = (
        np.einsum("ij,ij->i", np.cross(rot_from_v1, to_v1, axis=-1), plane_normal_to)
        < 0
    )
    np.negative(angles, out=angles, where=neg_angle_mask)

    # To-plane normal still the same
    R2 = np.array(
        [
            axangle2mat(axis, angle, is_normalized=True)
            for axis, angle in zip(plane_normal_to, angles)
        ]
    )

    # Total rotation is the combination of to plane R1 and in plane R2
    R = np.matmul(R2, R1)

    return R


def get_npeaks(found_peaks):
    """Returns the number of entries in a list. For use with map().

    Parameters
    ----------
    found_peaks : np.array()
        Array of found peaks.

    Returns
    -------
    len : int
        The number of peaks in the array.
    """
    return len(found_peaks)


def get_angle_cartesian_vec(a, b):
    """Compute the angles between two lists of vectors in a cartesian
    coordinate system.

    Parameters
    ----------
    a, b : np.array()
        The two lists of directions to compute the angle between in Nx3 float
        arrays.

    Returns
    -------
    angles : np.array()
        List of angles between `a` and `b` in radians.
    """
    if a.shape != b.shape:
        raise ValueError(
            "The shape of a {} and b {} must be the same.".format(a.shape, b.shape)
        )

    denom = np.linalg.norm(a, axis=-1) * np.linalg.norm(b, axis=-1)
    denom_nonzero = denom != 0.0
    angles = np.zeros(a.shape[0])
    angles[denom_nonzero] = np.arccos(
        np.clip(
            np.sum(a[denom_nonzero] * b[denom_nonzero], axis=-1) / denom[denom_nonzero],
            -1.0,
            1.0,
        )
    ).ravel()
    return angles


def get_angle_cartesian(a, b):
    """Compute the angle between two vectors in a cartesian coordinate system.

    Parameters
    ----------
    a, b : array-like with 3 floats
        The two directions to compute the angle between.

    Returns
    -------
    angle : float
        Angle between `a` and `b` in radians.
    """
    denom = np.linalg.norm(a) * np.linalg.norm(b)
    if denom == 0:
        return 0.0
    return math.acos(max(-1.0, min(1.0, np.dot(a, b) / denom)))


def strided_indexing_roll(a, r, ):
    from skimage.util.shape import view_as_windows as viewW
    a = a.transpose()
    a_ext = np.concatenate((a, a[:, :-1]), axis=1)
    # Get sliding windows; use advanced-indexing to select appropriate ones
    n = a.shape[1]
    index = (np.arange(len(r)), (n - r) % n, 0)
    return viewW(a_ext, (1, n))[index].transpose()


def get_extent_along_dim(chunk, dim, center, threshold):
<<<<<<< HEAD
    non_dim_points = center[:dim] + (slice(None),) + center[dim + 1:]
    c = center[dim]
    if dim == 0:
        sliced_data = chunk[non_dim_points]
    else:
        sliced_data = chunk[non_dim_points].transpose()
    dim_slice = np.greater(sliced_data, threshold)
    rolled = strided_indexing_roll(dim_slice, -np.array(c))
    top = np.sum(np.cumprod(rolled, axis=0), axis=0)
=======
    non_dim_points = center[:dim] + (slice(None),) + center[dim + 1:]  # slice only along dim
    c = center[dim]  # the center of the peak at dim.
    if dim == 0:  # slicing before/ after gives different results
        sliced_data = chunk[non_dim_points]
    else:
        sliced_data = chunk[non_dim_points].transpose()
    # sliced_data gives a bunch of 1d strips ie. chunk[3,4,:,3] where dim=2 and center is [3,4,5,3]
    dim_slice = np.greater(sliced_data, threshold)  # find points greater than threshold
    rolled = strided_indexing_roll(dim_slice, -np.array(c))  # Roll by the center to put center at 0
    top = np.sum(np.cumprod(rolled, axis=0), axis=0)-1  # subtract 1 to handle the center point at 0
>>>>>>> 09a0ce54
    bottom = np.sum(np.cumprod(rolled[::-1], axis=0), axis=0)
    ext = np.concatenate([top[:, np.newaxis], bottom[:, np.newaxis]], axis=1)
    return ext


def get_overlap_grids(array, footprint, not_spanned):
    shapes = np.shape(footprint)
    inds = []
    for i, (chunks, shape) in enumerate(zip(array.chunks, shapes)):
        if i in not_spanned:
            chunk_ind = np.cumsum(chunks)
            inds.append(np.array([[ind-shape-1, ind+shape-1] for ind in chunk_ind]))
        else:
            inds.append([])
    return np.array(inds, dtype=object)


<<<<<<< HEAD
def _find_peaks(data, offset=None, mask=None, get_intensity=True,
                extent_threshold=None, extent_rel=True, spanned=[True,],
=======
def filter_vectors_near_basis(vectors, basis, distance=None):
    """
    Filter an array of vectors to only the list of closest vectors
    to some set of basis vectors.  Only vectors within some `distance`
    are considered.  If no vector is within the `distance` np.nan is
    returned for that vector.

    Parameters
    ----------
    vectors: array-like
        A two dimensional array of vectors where each row identifies a new vector

    basis: array-like
        A two dimensional array of vectors where each row identifies a vector.

    Returns
    -------
    closest_vectors: array-like
        An array of vectors which are the closest to the basis considered.
    """
    distance_mat = cdist(vectors, basis)
    closest_index = np.argmin(distance_mat, axis=0)
    min_distance = distance_mat[closest_index, np.arange(len(basis), dtype=int)]
    closest_vectors = vectors[closest_index]
    if distance is not None:
        if closest_vectors.dtype == int:
            closest_vectors = closest_vectors.astype(float)

        closest_vectors[min_distance > distance, :] = np.nan
    return closest_vectors


def _find_peaks(data,
                offset=None,
                overlap=None,
                mask=None,
                get_intensity=True,
                extent_threshold=None,
                extent_rel=True,
                spanned=[True,],
>>>>>>> 09a0ce54
                **kwargs):
    """This method helps to format the output from the blob methods
    in skimage for a more hyperspy like format using hs.markers.
    The underlying function finds the local max by finding point where
    a dilution doesn't change.
    """
    if not all(spanned):
        kwargs["exclude_border"] = tuple([1 if s else 0 for s in spanned])
<<<<<<< HEAD
    offset = np.squeeze(offset)
    dimensions = data.ndim
    local_maxima = peak_local_max(data,
                                  **kwargs)
=======
    if offset is not None:
        offset = np.squeeze(offset)
    dimensions = data.ndim
    local_maxima = peak_local_max(data,
                                  **kwargs)

>>>>>>> 09a0ce54
    # Catch no peaks
    if local_maxima.size == 0:
        return np.empty(1, dtype=object)
        # Convert local_maxima to float64
    lm = local_maxima.astype(np.int)
    if mask is not None:
        lm = np.array([c for c in lm if not mask[int(c[-2]), int(c[-1])]])

<<<<<<< HEAD
=======
    if overlap is not None:
        # cutting peaks that are inside of the overlapped region.
        overlap = np.squeeze(overlap)
        isin = np.ones(len(lm[:, 0]), dtype=bool)
        for i, axis in enumerate(overlap):
            if axis[0] != 0:
                above = lm[:, i] >= axis[0] # equal to handle edges
                isin = isin * above
            if axis[1] != 0:
                below = lm[:, i] < axis[1]
                isin = isin * below
        lm = lm[isin]


    if lm.size == 0:
        return np.empty(1, dtype=object)

>>>>>>> 09a0ce54
    if get_intensity or extent_threshold is not None:
        maxima = tuple([tuple(lm[:, d]) for d in range(dimensions)])
        intensity = data[maxima]
        lm = np.concatenate([lm, intensity[:, np.newaxis]], axis=1)

    # calculating the extent threshold in the chunk
    if extent_threshold is not None:
        if extent_rel is True:
            threshold = lm[:, -1] * extent_threshold
        else:
            threshold = extent_threshold
        for d in range(dimensions):
            lm = np.concatenate([lm, get_extent_along_dim(data,
                                                          dim=d,
                                                          center=maxima,
                                                          threshold=threshold,
                                                          )
                                 ], axis=1)
<<<<<<< HEAD

    if offset is not None:
        low_edges = offset[:, 0]
        high_edges = offset[:, 1]
=======
    if overlap is not None:
        lm[:, :4] = np.subtract(lm[:, :4], overlap[:, 0])

    if offset is not None:
>>>>>>> 09a0ce54
        lm[:, :dimensions] = np.add(offset[:, 0], lm[:, :dimensions])

    if extent_threshold is not None:
        indexes = []
        for i in range(dimensions):
            indexes.append([i, i+dimensions+1, i+dimensions+2])

    ans = np.empty(1, dtype=object)
    ans[0] = lm
    return ans


def get_chunk_offsets(img):
    """Returns the extent of some chunk.
     For determining if a vector is inside of the chunk.
     """
    offset = []
    for block_id in product(*(range(len(c)) for c in img.chunks)):
        offset.append(np.transpose([np.multiply(block_id, img.chunksize),
                                    np.multiply(np.add(block_id, 1), img.chunksize)]))
    offset = np.array(offset, dtype=object)
    offset = np.reshape(offset, [len(c) for c in img.chunks] + [4, 2])  # this might fail eventually
    offset = np.squeeze(offset)
    if np.shape(offset) == (4, 2):
        offset = np.reshape(offset, (1, 4, 2))
<<<<<<< HEAD
    return offset
=======
    return offset


def trim_vectors(x, depth, boundary=None):
    axes = coerce_depth(x.ndim, depth)
    boundary = coerce_boundary(x.ndim, boundary)
    lower_overlaps = []
    upper_overlaps = []
    for i, bd in enumerate(x.chunks):
        bdy = boundary.get(i, "none")
        overlap = axes.get(i, 0)
        l_list = []
        u_list = []
        for j, d in enumerate(bd):
            if bdy != "none":
                if isinstance(overlap, tuple):  # inconsistant overlaps
                    ds = (overlap[0], d-overlap[0])
                else:
                    ds = (overlap, d-overlap)
            else:  # boundary is none
                if isinstance(overlap, tuple):
                    low_o = overlap[0] if j != 0 else 0
                    high_o = d-overlap[1] if j != len(bd) - 1 else 0
                    ds = (low_o, high_o)
                else:
                    low_o = overlap if j != 0 else 0
                    high_o = d - overlap if j != len(bd) - 1 else 0
                    ds = (low_o, high_o)

            l_list.append(ds[0])
            u_list.append(ds[1])
        lower_overlaps.append(tuple(l_list))
        upper_overlaps.append(tuple(u_list))
    lower_overlaps = tuple(lower_overlaps)
    upper_overlaps = tuple(upper_overlaps)

    lower_overlaps = np.stack(np.meshgrid(*lower_overlaps, indexing='ij'), axis=-1)
    upper_overlaps = np.stack(np.meshgrid(*upper_overlaps, indexing='ij'), axis=-1)



    lower_overlaps = np.squeeze(lower_overlaps)
    upper_overlaps = np.squeeze(upper_overlaps)

    return np.stack((lower_overlaps, upper_overlaps),axis=-1)
>>>>>>> 09a0ce54
<|MERGE_RESOLUTION|>--- conflicted
+++ resolved
@@ -331,17 +331,6 @@
 
 
 def get_extent_along_dim(chunk, dim, center, threshold):
-<<<<<<< HEAD
-    non_dim_points = center[:dim] + (slice(None),) + center[dim + 1:]
-    c = center[dim]
-    if dim == 0:
-        sliced_data = chunk[non_dim_points]
-    else:
-        sliced_data = chunk[non_dim_points].transpose()
-    dim_slice = np.greater(sliced_data, threshold)
-    rolled = strided_indexing_roll(dim_slice, -np.array(c))
-    top = np.sum(np.cumprod(rolled, axis=0), axis=0)
-=======
     non_dim_points = center[:dim] + (slice(None),) + center[dim + 1:]  # slice only along dim
     c = center[dim]  # the center of the peak at dim.
     if dim == 0:  # slicing before/ after gives different results
@@ -352,7 +341,6 @@
     dim_slice = np.greater(sliced_data, threshold)  # find points greater than threshold
     rolled = strided_indexing_roll(dim_slice, -np.array(c))  # Roll by the center to put center at 0
     top = np.sum(np.cumprod(rolled, axis=0), axis=0)-1  # subtract 1 to handle the center point at 0
->>>>>>> 09a0ce54
     bottom = np.sum(np.cumprod(rolled[::-1], axis=0), axis=0)
     ext = np.concatenate([top[:, np.newaxis], bottom[:, np.newaxis]], axis=1)
     return ext
@@ -370,10 +358,6 @@
     return np.array(inds, dtype=object)
 
 
-<<<<<<< HEAD
-def _find_peaks(data, offset=None, mask=None, get_intensity=True,
-                extent_threshold=None, extent_rel=True, spanned=[True,],
-=======
 def filter_vectors_near_basis(vectors, basis, distance=None):
     """
     Filter an array of vectors to only the list of closest vectors
@@ -414,7 +398,6 @@
                 extent_threshold=None,
                 extent_rel=True,
                 spanned=[True,],
->>>>>>> 09a0ce54
                 **kwargs):
     """This method helps to format the output from the blob methods
     in skimage for a more hyperspy like format using hs.markers.
@@ -423,19 +406,12 @@
     """
     if not all(spanned):
         kwargs["exclude_border"] = tuple([1 if s else 0 for s in spanned])
-<<<<<<< HEAD
-    offset = np.squeeze(offset)
-    dimensions = data.ndim
-    local_maxima = peak_local_max(data,
-                                  **kwargs)
-=======
     if offset is not None:
         offset = np.squeeze(offset)
     dimensions = data.ndim
     local_maxima = peak_local_max(data,
                                   **kwargs)
 
->>>>>>> 09a0ce54
     # Catch no peaks
     if local_maxima.size == 0:
         return np.empty(1, dtype=object)
@@ -444,8 +420,6 @@
     if mask is not None:
         lm = np.array([c for c in lm if not mask[int(c[-2]), int(c[-1])]])
 
-<<<<<<< HEAD
-=======
     if overlap is not None:
         # cutting peaks that are inside of the overlapped region.
         overlap = np.squeeze(overlap)
@@ -463,7 +437,6 @@
     if lm.size == 0:
         return np.empty(1, dtype=object)
 
->>>>>>> 09a0ce54
     if get_intensity or extent_threshold is not None:
         maxima = tuple([tuple(lm[:, d]) for d in range(dimensions)])
         intensity = data[maxima]
@@ -482,17 +455,10 @@
                                                           threshold=threshold,
                                                           )
                                  ], axis=1)
-<<<<<<< HEAD
-
-    if offset is not None:
-        low_edges = offset[:, 0]
-        high_edges = offset[:, 1]
-=======
     if overlap is not None:
         lm[:, :4] = np.subtract(lm[:, :4], overlap[:, 0])
 
     if offset is not None:
->>>>>>> 09a0ce54
         lm[:, :dimensions] = np.add(offset[:, 0], lm[:, :dimensions])
 
     if extent_threshold is not None:
@@ -518,9 +484,6 @@
     offset = np.squeeze(offset)
     if np.shape(offset) == (4, 2):
         offset = np.reshape(offset, (1, 4, 2))
-<<<<<<< HEAD
-    return offset
-=======
     return offset
 
 
@@ -565,5 +528,4 @@
     lower_overlaps = np.squeeze(lower_overlaps)
     upper_overlaps = np.squeeze(upper_overlaps)
 
-    return np.stack((lower_overlaps, upper_overlaps),axis=-1)
->>>>>>> 09a0ce54
+    return np.stack((lower_overlaps, upper_overlaps),axis=-1)