--- conflicted
+++ resolved
@@ -29,13 +29,9 @@
         # is a power of 2.  Based on the numpy implementation.  Not terribly
         # faster I think..
         padder[axis] = (pad, pad)
-<<<<<<< HEAD
-        slicer = [slice(None), ] * len(z_shape)
-=======
         slicer = [
             slice(None),
         ] * len(z_shape)
->>>>>>> 96dccea3
         slicer[axis] = slice(0, -2 * pad)  # creating the proper slices
         if mask is None:
             mask = np.zeros(shape=np.shape(z))
@@ -58,7 +54,7 @@
         ).real
         number_unmasked[
             number_unmasked < 1
-            ] = 1  # get rid of divide by zero error for completely masked rows
+        ] = 1  # get rid of divide by zero error for completely masked rows
         z[m] = 0
 
     # fast method uses a FFT and is a process which is O(n) = n log(n)
