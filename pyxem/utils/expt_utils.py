--- conflicted
+++ resolved
@@ -139,8 +139,7 @@
 
     return averaged
 
-<<<<<<< HEAD
-=======
+
 def reproject_polar(z, origin=None, jacobian=False, dr=1, dt=None):
     """
     Reprojects a 2D diffraction pattern into a polar coordinate system.
@@ -212,7 +211,7 @@
         output = output*r_i[:, np.newaxis]
 
     return output
->>>>>>> f8e96ca5
+
 
 def gain_normalise(z, dref, bref):
     """Apply gain normalization to experimentally acquired electron
@@ -372,6 +371,8 @@
         selem = morphology.square(footprint)
         # skimage only accepts input image as uint16
         bg_subtracted = z - filters.median(z.astype(np.uint16), selem).astype(z.dtype)
+    else:
+        raise ValueError("Unknown implementation `{}`".format(implementation))
 
     return np.maximum(bg_subtracted, 0)
 
