# -*- coding: utf-8 -*-
# Copyright 2016-2022 The pyXem developers
#
# This file is part of pyXem.
#
# pyXem is free software: you can redistribute it and/or modify
# it under the terms of the GNU General Public License as published by
# the Free Software Foundation, either version 3 of the License, or
# (at your option) any later version.
#
# pyXem is distributed in the hope that it will be useful,
# but WITHOUT ANY WARRANTY; without even the implied warranty of
# MERCHANTABILITY or FITNESS FOR A PARTICULAR PURPOSE.  See the
# GNU General Public License for more details.
#
# You should have received a copy of the GNU General Public License
# along with pyXem.  If not, see <http://www.gnu.org/licenses/>.

import matplotlib.pyplot as plt
import numpy as np
from numpy.ma import masked_where
from scipy.ndimage import distance_transform_edt, label, binary_erosion
from scipy.spatial import distance_matrix
from scipy.signal import convolve2d
from skimage.feature import peak_local_max
from skimage.filters import sobel, threshold_li
<<<<<<< HEAD
from skimage.morphology import  disk

=======
from skimage.morphology import disk
from skimage.segmentation import watershed
>>>>>>> d3cb4539
from sklearn.cluster import DBSCAN


def norm_cross_corr(image, template):
    """Calculates the normalised cross-correlation between an image
    and a template at zero displacement.

    Parameters
    ----------
    image: np.array
        Image
    template: np.array
        Reference image

    Returns
    -------
    corr : float
        Normalised cross-correlation between image and template.
    """
    f, t = image - np.average(image), template - np.average(template)
    if np.all(f == 0) and np.all(t == 0):
        # both arrays contains only 0's
        corr = 1
    elif np.all(f == 0) or np.all(t == 0):
        # one arrays contains only 0's
        corr = 0
    else:
        # no divide by zero to worry about now, normal corr definition in use
        corr = np.sum(f * t) / np.sqrt(np.sum(f ** 2) * np.sum(t ** 2))

    return corr


def separate_watershed(
    vdf_temp,
    min_distance=1,
    min_size=1,
    max_size=np.inf,
    max_number_of_grains=np.inf,
    marker_radius=1,
    threshold=False,
    exclude_border=False,
    plot_on=False,
):
    """Separate segments from one VDF image using edge-detection by the
    sobel transform and the watershed segmentation implemented in
    scikit-image. See [1,2] for examples from scikit-image.

    Parameters
    ----------
    vdf_temp : np.array
        One VDF image.
    min_distance: int
        Minimum distance (in pixels) between markers for them to be
        considered separate markers for the watershed segmentation.
    min_size : float
        Grains with size (i.e. total number of pixels) below min_size
        are discarded.
    max_size : float
        Grains with size (i.e. total number of pixels) above max_size
        are discarded.
    max_number_of_grains : int
        Maximum number of grains included in the returned separated
        grains. If it is exceeded, those with highest peak intensities
        will be returned.
    marker_radius : float
        If 1 or larger, each marker for watershed is expanded to a disk
        of radius marker_radius. marker_radius should not exceed
        2*min_distance.
    threshold : bool
        If True, a mask is calculated by thresholding the VDF image by
        the Li threshold method in scikit-image. If False (default), the
        mask is the boolean VDF image.
    exclude_border : int or True, optional
        If non-zero integer, peaks within a distance of exclude_border
        from the boarder will be discarded. If True, peaks at or closer
        than min_distance of the boarder, will be discarded.
    plot_on : bool
        If True, the VDF, the mask, the distance transform
        and the separated grains will be plotted in one figure window.

    Returns
    -------
    sep : np.array
        Array containing segments from VDF images (i.e. separated
        grains). Shape: (image size x, image size y, number of grains)

    References
    ----------
    [1] http://scikit-image.org/docs/dev/auto_examples/segmentation/
        plot_watershed.html
    [2] http://scikit-image.org/docs/dev/auto_examples/xx_applications/
        plot_coins_segmentation.html#sphx-glr-auto-examples-xx-
        applications-plot-coins-segmentation-py
    """

    # Create a mask from the input VDF image.
    if threshold:
        th = threshold_li(vdf_temp)
        mask = np.zeros_like(vdf_temp)
        mask[vdf_temp > th] = True
    else:
        mask = vdf_temp.astype("bool")

    # Calculate the Eucledian distance from each point in the mask to the
    # nearest background point of value 0.
    distance = distance_transform_edt(mask)

    # If exclude_boarder is given, the edge of the distance is removed
    # by erosion. The distance image is used to find markers, and so the
    # erosion is done to avoid that markers are located at the edge
    # of the mask.
    if exclude_border > 0:
        distance_mask = binary_erosion(distance, structure=disk(exclude_border))
        distance = distance * distance_mask.astype("bool")

    # Find the coordinates of the local maxima of the distance transform.
    local_maxi = peak_local_max(
        distance,
        indices=False,
        min_distance=1,
        num_peaks=max_number_of_grains,
        exclude_border=exclude_border,
        threshold_rel=None,
    )
    maxi_coord1 = np.where(local_maxi)

    # Discard maxima that are found at pixels that are connected to a
    # smaller number of pixels than min_size. Used as markers, these would lead
    # to segments smaller than min_size and should therefore not be
    # considered when deciding which maxima to use as markers.
    if min_size > 1:
        labels_check = label(mask)[0]
        delete_indices = []
        for i in np.arange(np.shape(maxi_coord1)[1]):
            index = np.transpose(maxi_coord1)[i]
            label_value = labels_check[index[0], index[1]]
            if len(labels_check[labels_check == label_value]) < min_size:
                delete_indices.append(i)
                local_maxi[index[0], index[1]] = False
        maxi_coord1 = np.delete(maxi_coord1, delete_indices, axis=1)

    # Cluster the maxima by DBSCAN based on min_distance. For each
    # cluster, only the maximum closest to the average maxima position is
    # used as a marker.
    if min_distance > 1 and np.shape(maxi_coord1)[1] > 1:
        clusters = DBSCAN(
            eps=min_distance,
            metric="euclidean",
            min_samples=1,
        ).fit(np.transpose(maxi_coord1))
        local_maxi = np.zeros_like(local_maxi)
        for n in np.arange(clusters.labels_.max() + 1):
            maxi_coord1_n = np.transpose(maxi_coord1)[clusters.labels_ == n]
            com = np.average(maxi_coord1_n, axis=0).astype("int")
            index = distance_matrix([com], maxi_coord1_n).argmin()
            index = maxi_coord1_n[index]
            local_maxi[index[0], index[1]] = True

    # Use the resulting maxima as markers. Each marker should have a
    # unique label value. For each maximum, generate markers with the same
    # label value in a radius given by marker_radius centered at the
    # maximum position. This is done to make the segmentation more robust
    # to local changes in pixel values around the marker.
    markers = label(local_maxi)[0]
    if marker_radius >= 1:
        disk_mask = disk(marker_radius)
        for mm in np.arange(1, np.max(markers) + 1):
            im = np.zeros_like(markers)
            im[np.where(markers == mm)] = markers[np.where(markers == mm)]
            markers_temp = convolve2d(
                im, disk_mask, boundary="fill", mode="same", fillvalue=0
            )
            markers[np.where(markers_temp)] = mm
    markers = markers * mask

    # Find the edges of the VDF image using the Sobel transform.
    elevation = sobel(vdf_temp)

    # 'Flood' the elevation (i.e. edge) image from basins at the marker
    # positions. Find the locations where different basins meet, i.e.
    # the watershed lines (segment boundaries). Only search for segments
    # (labels) in the area defined by mask.
    labels = watershed(elevation, markers=markers, mask=mask)

    sep = np.zeros(
        (np.shape(vdf_temp)[0], np.shape(vdf_temp)[1], (np.max(labels))), dtype="int32"
    )
    n, i = 1, 0
    while (np.max(labels)) > n - 1:
        sep_temp = labels * (labels == n) / n
        sep_temp = np.nan_to_num(sep_temp)
        # Discard a segment if it is too small or too large, or else add
        # it to the list of separated segments.
        if (np.sum(sep_temp, axis=(0, 1)) < min_size) or np.sum(
            sep_temp, axis=(0, 1)
        ) > max_size:
            sep = np.delete(sep, ((n - i) - 1), axis=2)
            i = i + 1
        else:
            sep[:, :, (n - i) - 1] = sep_temp
        n = n + 1
    # Put the intensity from the input VDF image into each segmented area.
    vdf_sep = np.broadcast_to(vdf_temp.T, np.shape(sep.T)) * (sep.T == 1)

    if plot_on:  # pragma: no cover
        # If segments have been discarded, make new labels that do not
        # include the discarded segments.
        if np.max(labels) != (np.shape(sep)[2]) and (np.shape(sep)[2] != 0):
            labels = sep[:, :, 0]
            for i in range(1, np.shape(sep)[2]):
                labels = labels + sep[..., i] * (i + 1)
        # If no separated particles were found, set all elements in
        # labels to 0.
        elif np.shape(sep)[2] == 0:
            labels = np.zeros(np.shape(labels))

        seps_img_sum = np.zeros_like(vdf_temp).astype("float64")
        for lbl, vdf in zip(np.arange(1, np.max(labels) + 1), vdf_sep):
            mask_l = np.zeros_like(labels).astype("bool")
            _idx = np.where(labels == lbl)
            mask_l[_idx] = 1
            seps_img_sum += vdf_temp * mask_l / np.max(vdf_temp[_idx])
            seps_img_sum[_idx] += lbl

        maxi_coord = np.where(local_maxi)

        fig, axes = plt.subplots(2, 3, sharex=True, sharey=True)
        ax = axes.ravel()

        ax[0].imshow(vdf_temp, cmap=plt.cm.magma_r)
        ax[0].axis("off")
        ax[0].set_title("VDF")

        ax[1].imshow(mask, cmap=plt.cm.gray_r)
        ax[1].axis("off")
        ax[1].set_title("Mask")

        ax[2].imshow(distance, cmap=plt.cm.gray_r)
        ax[2].axis("off")
        ax[2].set_title("Distance and markers")
        ax[2].imshow(masked_where(markers == 0, markers), cmap=plt.cm.gist_rainbow)
        ax[2].plot(maxi_coord1[1], maxi_coord1[0], "k+")
        ax[2].plot(maxi_coord[1], maxi_coord[0], "gx")

        ax[3].imshow(elevation, cmap=plt.cm.magma_r)
        ax[3].axis("off")
        ax[3].set_title("Elevation")

        ax[4].imshow(labels, cmap=plt.cm.gnuplot2_r)
        ax[4].axis("off")
        ax[4].set_title("Labels")

        ax[5].imshow(seps_img_sum, cmap=plt.cm.magma_r)
        ax[5].axis("off")
        ax[5].set_title("Segments")

    return vdf_sep


def get_gaussian2d(a, xo, yo, x, y, sigma):
    """Obtain a 2D Gaussian of amplitude a and standard deviation
    sigma, centred at (xo, yo), on a grid given by x and y.

    Parameters
    ----------
    a : float
        Amplitude. The Gaussian is simply multiplied by a.
    xo : float
        Center of Gaussian on x-axis.
    yo : float
        Center of Gaussian on y-axis.
    x : array
        Array representing the row indices of the grid the Gaussian
        should be placed on (x-axis).
    y : array
        Array representing the column indices of the grid the Gaussian
        should be placed on (y-axis).
    sigma : float
        Standard deviation of Gaussian.

    Returns
    -------
    gaussian : array
        Array with the 2D Gaussian.
    """

    # TODO This function should be removed in view of its duplication within diffsims
    gaussian = (
        a
        / (2 * np.pi * sigma ** 2)
        * np.exp(-((x - xo) ** 2 + (y - yo) ** 2) / (2 * sigma ** 2))
    )

    return gaussian<|MERGE_RESOLUTION|>--- conflicted
+++ resolved
@@ -24,13 +24,8 @@
 from scipy.signal import convolve2d
 from skimage.feature import peak_local_max
 from skimage.filters import sobel, threshold_li
-<<<<<<< HEAD
-from skimage.morphology import  disk
-
-=======
 from skimage.morphology import disk
 from skimage.segmentation import watershed
->>>>>>> d3cb4539
 from sklearn.cluster import DBSCAN
 
 
