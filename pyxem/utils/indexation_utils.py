--- conflicted
+++ resolved
@@ -29,6 +29,21 @@
 from transforms3d.euler import mat2euler
 
 from collections import namedtuple
+
+from pyxem.utils.dask_tools import _get_dask_array
+import os
+from dask.diagnostics import ProgressBar
+from numba import njit, objmode, prange, guvectorize
+from skimage.filters import gaussian
+from skimage.transform import warp_polar
+
+from pyxem.utils.polar_transform_utils import (
+    get_polar_pattern_shape,
+    image_to_polar,
+    get_template_polar_coordinates,
+    chunk_to_polar,
+)
+
 
 
 # container for OrientationResults
@@ -411,244 +426,7 @@
     res = np.empty(2, dtype=np.object)
     res[0] = top_matches
     res[1] = np.asarray(res_rhkls)
-<<<<<<< HEAD
     return res
-
-
-def crystal_from_template_matching(z_matches):
-    """Takes template matching results for a single navigation position and
-    returns the best matching phase and orientation with correlation and
-    reliability to define a crystallographic map.
-
-    Parameters
-    ----------
-    z_matches : numpy.array
-        Template matching results in an array of shape (m,3) sorted by
-        correlation (descending) within each phase, with entries
-        [phase, [z, x, z], correlation]
-
-    Returns
-    -------
-    results_array : numpy.array
-        Crystallographic mapping results in an array of shape (3) with entries
-        [phase, np.array((z, x, z)), dict(metrics)]
-
-    """
-    # Create empty array for results.
-    results_array = np.empty(3, dtype="object")
-    # Consider single phase and multi-phase matching cases separately
-    if np.unique(z_matches[:, 0]).shape[0] == 1:
-        # get best matching phase (there is only one here)
-        results_array[0] = z_matches[0, 0]
-        # get best matching orientation Euler angles
-        results_array[1] = z_matches[0, 1]
-        # get template matching metrics
-        metrics = dict()
-        metrics["correlation"] = z_matches[0, 2]
-        metrics["orientation_reliability"] = (
-            100 * (1 - z_matches[1, 2] / z_matches[0, 2])
-            if z_matches[0, 2] > 0
-            else 100
-        )
-        results_array[2] = metrics
-    else:
-        # get best matching result
-        index_best_match = np.argmax(z_matches[:, 2])
-        # get best matching phase
-        results_array[0] = z_matches[index_best_match, 0]
-        # get best matching orientation Euler angles.
-        results_array[1] = z_matches[index_best_match, 1]
-        # get second highest correlation orientation for orientation_reliability
-        z = z_matches[z_matches[:, 0] == results_array[0]]
-        second_orientation = np.partition(z[:, 2], -2)[-2]
-        # get second highest correlation phase for phase_reliability
-        z = z_matches[z_matches[:, 0] != results_array[0]]
-        second_phase = np.max(z[:, 2])
-        # get template matching metrics
-        metrics = dict()
-        metrics["correlation"] = z_matches[index_best_match, 2]
-        metrics["orientation_reliability"] = 100 * (
-            1 - second_orientation / z_matches[index_best_match, 2]
-        )
-        metrics["phase_reliability"] = 100 * (
-            1 - second_phase / z_matches[index_best_match, 2]
-        )
-        results_array[2] = metrics
-
-    return results_array
-
-
-def crystal_from_vector_matching(z_matches):
-    """Takes vector matching results for a single navigation position and
-    returns the best matching phase and orientation with correlation and
-    reliability to define a crystallographic map.
-
-    Parameters
-    ----------
-    z_matches : numpy.array
-        Template matching results in an array of shape (m,5) sorted by
-        total_error (ascending) within each phase, with entries
-        [phase, R, match_rate, ehkls, total_error]
-
-    Returns
-    -------
-    results_array : numpy.array
-        Crystallographic mapping results in an array of shape (3) with entries
-        [phase, np.array((z, x, z)), dict(metrics)]
-    """
-    if z_matches.shape == (1,):  # pragma: no cover
-        z_matches = z_matches[0]
-
-    # Create empty array for results.
-    results_array = np.empty(3, dtype="object")
-
-    # get best matching phase
-    best_match = get_nth_best_solution(
-        z_matches, "vector", key="total_error", descending=False
-    )
-    results_array[0] = best_match.phase_index
-
-    # get best matching orientation Euler angles
-    results_array[1] = np.rad2deg(mat2euler(best_match.rotation_matrix, "rzxz"))
-
-    # get vector matching metrics
-    metrics = dict()
-    metrics["match_rate"] = best_match.match_rate
-    metrics["ehkls"] = best_match.error_hkls
-    metrics["total_error"] = best_match.total_error
-
-    # get second highest correlation phase for phase_reliability (if present)
-    other_phase_matches = [
-        match for match in z_matches if match.phase_index != best_match.phase_index
-    ]
-
-    if other_phase_matches:
-        second_best_phase = sorted(
-            other_phase_matches, key=attrgetter("total_error"), reverse=False
-        )[0]
-
-        metrics["phase_reliability"] = 100 * (
-            1 - best_match.total_error / second_best_phase.total_error
-        )
-
-        # get second best matching orientation for orientation_reliability
-        same_phase_matches = [
-            match for match in z_matches if match.phase_index == best_match.phase_index
-        ]
-        second_match = sorted(
-            same_phase_matches, key=attrgetter("total_error"), reverse=False
-        )[1]
-    else:
-        # get second best matching orientation for orientation_reliability
-        second_match = get_nth_best_solution(
-            z_matches, "vector", rank=1, key="total_error", descending=False
-        )
-
-    metrics["orientation_reliability"] = 100 * (
-        1 - best_match.total_error / (second_match.total_error or 1.0)
-    )
-
-    results_array[2] = metrics
-
-    return results_array
-
-
-def get_phase_name_and_index(library):
-    """Get a dictionary of phase names and its corresponding index value in library.keys().
-
-    Parameters
-    ----------
-    library : DiffractionLibrary
-        Diffraction library containing the phases and rotations
-
-    Returns
-    -------
-    phase_name_index_dict : Dictionary {str : int}
-    typically on the form {'phase_name 1' : 0, 'phase_name 2': 1, ...}
-    """
-
-    phase_name_index_dict = dict([(y, x) for x, y in enumerate(list(library.keys()))])
-    return phase_name_index_dict
-
-
-def peaks_from_best_template(single_match_result, library, rank=0):
-    """Takes a TemplateMatchingResults object and return the associated peaks,
-    to be used in combination with map().
-
-    Parameters
-    ----------
-    single_match_result : ndarray
-        An entry in a TemplateMatchingResults.
-    library : DiffractionLibrary
-        Diffraction library containing the phases and rotations.
-    rank : int
-        Get peaks from nth best orientation (default: 0, best vector match)
-
-    Returns
-    -------
-    peaks : array
-        Coordinates of peaks in the matching results object in calibrated units.
-    """
-    best_fit = get_nth_best_solution(single_match_result, "template", rank=rank)
-
-    phase_names = list(library.keys())
-    phase_index = int(best_fit[0])
-    phase = phase_names[phase_index]
-    simulation = library.get_library_entry(phase=phase, angle=tuple(best_fit[1]))["Sim"]
-
-    peaks = simulation.coordinates[:, :2]  # cut z
-    return peaks
-
-
-def peaks_from_best_vector_match(single_match_result, library, rank=0):
-    """Takes a VectorMatchingResults object and return the associated peaks,
-    to be used in combination with map().
-
-    Parameters
-    ----------
-    single_match_result : ndarray
-        An entry in a VectorMatchingResults
-    library : DiffractionLibrary
-        Diffraction library containing the phases and rotations
-    rank : int
-        Get peaks from nth best orientation (default: 0, best vector match)
-
-    Returns
-    -------
-    peaks : ndarray
-        Coordinates of peaks in the matching results object in calibrated units.
-    """
-    best_fit = get_nth_best_solution(single_match_result, "vector", rank=rank)
-    phase_index = best_fit.phase_index
-
-    rotation_orientation = mat2euler(best_fit.rotation_matrix)
-    # Don't change the original
-    structure = library.structures[phase_index]
-    sim = library.diffraction_generator.calculate_ed_data(
-        structure,
-        reciprocal_radius=library.reciprocal_radius,
-        rotation=rotation_orientation,
-        with_direct_beam=False,
-    )
-
-    # Cut z
-    return sim.coordinates[:, :2]
-
-
-##########################################################################
-from pyxem.utils.dask_tools import _get_dask_array
-import os
-from dask.diagnostics import ProgressBar
-from numba import njit, objmode, prange, guvectorize
-from skimage.filters import gaussian
-from skimage.transform import warp_polar
-
-from pyxem.utils.polar_transform_utils import (
-    get_polar_pattern_shape,
-    image_to_polar,
-    get_template_polar_coordinates,
-    chunk_to_polar,
-)
 
 
 def _simulations_to_arrays(simulations, max_radius=None):
@@ -1835,7 +1613,4 @@
         orimap[:, :, :, 0] = res_index[:, :, :, 2]
         result[phase_key]["orientation"] = orimap
         result[phase_key]["correlation"] = res_index[:, :, :, 1]
-    return result
-=======
-    return res
->>>>>>> 73edd88a
+    return result