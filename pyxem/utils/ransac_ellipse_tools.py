# -*- coding: utf-8 -*-
# Copyright 2016-2021 The pyXem developers
#
# This file is part of pyXem.
#
# pyXem is free software: you can redistribute it and/or modify
# it under the terms of the GNU General Public License as published by
# the Free Software Foundation, either version 3 of the License, or
# (at your option) any later version.
#
# pyXem is distributed in the hope that it will be useful,
# but WITHOUT ANY WARRANTY; without even the implied warranty of
# MERCHANTABILITY or FITNESS FOR A PARTICULAR PURPOSE.  See the
# GNU General Public License for more details.
#
# You should have received a copy of the GNU General Public License
# along with pyXem.  If not, see <http://www.gnu.org/licenses/>.

from tqdm import tqdm
import math
from functools import partial
import numpy as np
from skimage.measure import EllipseModel, ransac
from hyperspy.misc.utils import isiterable
import pyxem.utils.marker_tools as mt
from hyperspy.signal import BaseSignal


def is_ellipse_good(
    ellipse_model,
    data,
    xf,
    yf,
    rf_lim,
    semi_len_min=None,
    semi_len_max=None,
    semi_len_ratio_lim=None,
):
    """Check if an ellipse model is within parameters.

    Parameters
    ----------
    ellipse_model : skimage EllipseModel
    data : Not used
    xf, yf : scalar
        Focus of the ellipse
    rf_lim : scalar
        If the distance from (xf, yf) and the centre of the
        ellipse is larger than rf_lim, False is returned.
    semi_len_min, semi_len_max : scalar
        Minimum and maximum semi length values for the ellipse, if any
        of the two semi lengths are outside this range, False is returned.
    semi_len_ratio_lim : scalar
        If the ratio between the largest and smallest semi length is larger
        than semi_len_ratio_lim, False is returned

    Returns
    -------
    is_good : bool

    Examples
    --------
    >>> import pyxem.utils.ransac_ellipse_tools as ret
    >>> model = ret.EllipseModel()
    >>> model.params = ret._make_ellipse_model_params_focus(30, 50, 30, 20, 0)
    >>> is_good = ret.is_ellipse_good(
    ...         ellipse_model=model, data=None, xf=30, yf=50, rf_lim=5)

    """
    xc, yc, a, b, r = ellipse_model.params
    x, y = _get_closest_focus(xf, yf, xc, yc, a, b, r)
    rf = math.hypot(x - xf, y - yf)
    if rf > rf_lim:
        return False
    if semi_len_min is not None:
        if a < semi_len_min:
            return False
        if b < semi_len_min:
            return False
    if semi_len_max is not None:
        if a > semi_len_max:
            return False
        if b > semi_len_max:
            return False
    if semi_len_ratio_lim is not None:
        semi_len_ratio = max(a, b) / min(a, b)
        if semi_len_ratio > semi_len_ratio_lim:
            return False
    return True


def _ellipse_centre_to_focus(x, y, a, b, r):
    """Get focus for an ellipse from EllipseModel.params

    Parameters
    ----------
    x, y : scalars
        Centre position of the ellipse.
    a, b : scalars
        Semi lengths
    r : scalar
        Rotation, in theta

    Returns
    -------
    foci : tuple of tuples
        (x focus 0, y focus 0), (x focus 1, y focus 1)

    Examples
    --------
    >>> import pyxem.utils.ransac_ellipse_tools as ret
    >>> f0, f1 = ret._ellipse_centre_to_focus(20, 32, 12, 9, 0.2)

    """
    if a < b:
        r += math.pi / 2
        a, b = b, a
    c = math.sqrt(math.pow(a, 2) - math.pow(b, 2))
    xf0, yf0 = x + c * math.cos(r), y + c * math.sin(r)
    xf1, yf1 = x - c * math.cos(r), y - c * math.sin(r)
    return ((xf0, yf0), (xf1, yf1))


def _get_closest_focus(x, y, xc, yc, a, b, r):
    """Get the focus closest to the centre from EllipseModel parameters

    Parameters
    ----------
    x, y : scalar
        Centre position of the diffraction pattern.
    xc, yc : scalars
        Centre position of the ellipse.
    a, b : scalars
        Semi lengths
    r : scalar
        Rotation, in theta

    Returns
    -------
    xf, yf : tuple
        Ellipse focus closest to the diffraction centre

    Examples
    --------
    >>> import pyxem.utils.ransac_ellipse_tools as ret
    >>> xf, yf = ret._get_closest_focus(25, 30, 20, 32, 12, 9, 0.2)

    """
    (xf0, yf0), (xf1, yf1) = _ellipse_centre_to_focus(xc, yc, a, b, r)
    rf0 = math.hypot(x - xf0, y - yf0)
    rf1 = math.hypot(x - xf1, y - yf1)
    if rf0 <= rf1:
        xf, yf = xf0, yf0
    else:
        xf, yf = xf1, yf1
    return (xf, yf)


def make_ellipse_data_points(x, y, a, b, r, nt=20, use_focus=True):
    """Get an ellipse position list.

    Parameters
    ----------
    x, y : scalars
        Centre position of the ellipse.
    a, b : scalars
        Semi lengths
    r : scalar
        Rotation, in theta
    nt : int, optional
        Number of data positions, default 20
    use_focus : bool
        If True, (x, y) will be the focus. If False,
        (x, y) will be centre of the ellipse.

    Returns
    -------
    data : NumPy array
        [[x0, y0], [x1, y1], ...]

    Examples
    --------
    >>> import pyxem.utils.ransac_ellipse_tools as ret
    >>> data = ret.make_ellipse_data_points(5, 9, 8, 4, np.pi/3)

    Using all the arguments

    >>> data = ret.make_ellipse_data_points(5, 9, 8, 4, 0, nt=40,
    ...                                     use_focus=False)

    """
    if use_focus:
        params = _make_ellipse_model_params_focus(x, y, a, b, r)
    else:
        params = (x, y, a, b, r)
    theta_array = np.arange(0, 2 * np.pi, 2 * np.pi / nt)
    data = EllipseModel().predict_xy(theta_array, params=params)
    return data


def _ellipse_model_centre_to_focus(xc, yc, a, b, r, x, y):
    """Get focus params from centre params

    There are two different focuses, the one closest to
    (x, y) is returned.

    Parameters
    ----------
    xc, yc : scalar
        x and y position of the ellipse centre
    a, b : scalar
        Semi lengths
    r : scalar
        Rotation
    x, y : scalar

    Returns
    -------
    params : tuple
        (xf, yf, a, b, r)

    """
    xf, yf = _get_closest_focus(x, y, xc, yc, a, b, r)
    params = (xf, yf, a, b, r)
    return params


def _make_ellipse_model_params_focus(xf, yf, a, b, r):
    """
    Parameters
    ----------
    xf, yf : scalar
        x and y position of the focus
    a, b : scalar
        Semi lengths
    r : scalar
        Rotation

    Returns
    -------
    params : tuple
        (xc, yc, a, b, r)

    """
    if a < b:
        r += math.pi / 2
        a, b = b, a
    c = math.sqrt(math.pow(a, 2) - math.pow(b, 2))
    xc = xf - c * math.cos(r)
    yc = yf - c * math.sin(r)
    params = (xc, yc, a, b, r)
    return params


def get_ellipse_model_ransac_single_frame(
    data,
    xf=128,
    yf=128,
    rf_lim=30,
    semi_len_min=50,
    semi_len_max=90,
    semi_len_ratio_lim=1.2,
    min_samples=6,
    residual_threshold=10,
    max_trails=500,
):
    """Pick a random number of data points to fit an ellipse to.

    The ellipse's constraints can be specified.

    See skimage.measure.ransac for more information.

    Parameters
    ----------
    data : NumPy array
        In the form [[x0, y0], [x1, y1], ...]
    xf, yf : scalar, optional
        Default 128
    rf_lim : scalar, optional
        How far the ellipse centre can be from (xf, yf)
    semi_len_min, semi_len_max : scalar, optional
        Limits of the semi lengths
    semi_len_ratio_lim : scalar, optional
        Limit of the ratio of the semi length, must be equal or larger
        than 1. This ratio is calculated by taking the largest semi length
        divided by the smallest semi length:
        max(semi0, semi1)/min(semi0, semi1). So for a perfect circle this
        ratio will be 1.
    min_samples : scalar, optional
        Minimum number of data points to fit the ellipse model to.
    residual_threshold : scalar, optional
        Maximum distance for a data point to be considered an inlier.
    max_trails : scalar, optional
        Maximum number of tries for the ransac algorithm.

    Returns
    -------
    model_ransac, inliers
        Model data is accessed in model_ransac.params:
        [x, y, semi_len0, semi_len1, rotation]

    Examples
    --------
    >>> import pyxem.utils.ransac_ellipse_tools as ret
    >>> data = ret.EllipseModel().predict_xy(
    ...        np.arange(0, 2*np.pi, 0.5), params=(128, 130, 50, 60, 0.2))
    >>> ellipse_model, inliers = ret.get_ellipse_model_ransac_single_frame(
    ...        data, xf=128, yf=128, rf_lim=5, semi_len_min=45,
    ...        semi_len_max=65, semi_len_ratio_lim=1.4, max_trails=1000)

    """
    is_model_valid = partial(
        is_ellipse_good,
        xf=xf,
        yf=yf,
        rf_lim=rf_lim,
        semi_len_min=semi_len_min,
        semi_len_max=semi_len_max,
        semi_len_ratio_lim=semi_len_ratio_lim,
    )
    if min_samples > len(data):
        min_samples = len(data) - 1
    # This for loop is here to avoid the returned model being outside the
    # specified limits especially semi_len_ratio_lim.
    # This can happen if only the ransac function is used with this check.
    # This is (probably) due to a valid model being found first, then
    # additional inliers are found afterwards.
    for i in range(3):
        model_ransac, inliers = ransac(
            data.astype(np.float32),
            EllipseModel,
            min_samples=min_samples,
            residual_threshold=residual_threshold,
            max_trials=max_trails,
            is_model_valid=is_model_valid,
        )
        if model_ransac is not None:
            if is_model_valid(model_ransac, None):
                break
            else:
                print("Model is outside of parameters:", model_ransac.params)
                model_ransac, inliers = None, None
        else:
            break
    return model_ransac, inliers


def get_ellipse_model_ransac(
    data,
    xf=128,
    yf=128,
    rf_lim=30,
    semi_len_min=70,
    semi_len_max=90,
    semi_len_ratio_lim=1.2,
    min_samples=6,
    residual_threshold=10,
    max_trails=500,
    show_progressbar=True,
):
    """Pick a random number of data points to fit an ellipse to.

    The ellipse's constraints can be specified.

    See skimage.measure.ransac for more information.

    Parameters
    ----------
    data : NumPy array
        In the form [[[[x0, y0], [x1, y1], ...]]]
    xf, yf : scalar, optional
        Default 128
    rf_lim : scalar, optional
        How far the ellipse centre can be from (xf, yf)
    semi_len_min, semi_len_max : scalar, optional
        Limits of the semi lengths
    semi_len_ratio_lim : scalar, optional
        Limit of the ratio of the semi length, must be equal or larger
        than 1. This ratio is calculated by taking the largest semi length
        divided by the smallest semi length:
        max(semi0, semi1)/min(semi0, semi1). So for a perfect circle this
        ratio will be 1.
    min_samples : scalar, optional
        Minimum number of data points to fit the ellipse model to.
    residual_threshold : scalar, optional
        Maximum distance for a data point to be considered an inlier.
    max_trails : scalar, optional
        Maximum number of tries for the ransac algorithm.
    show_progressbar : bool, optional
        Default True

    Returns
    -------
    ellipse_array, inlier_array : NumPy array
        Model data is accessed in ellipse_array, where each probe position
        (for two axes) contain a list with the ellipse parameters:
        [y, x, semi_len0, semi_len1, rotation]. If no ellipse is found
        this is None.

    """
    if not isiterable(xf):
        xf = np.ones(data.shape[:2]) * xf
    if not isiterable(yf):
        yf = np.ones(data.shape[:2]) * yf

    ellipse_array = np.zeros(data.shape[:2], dtype=np.object)
    inlier_array = np.zeros(data.shape[:2], dtype=np.object)
    num_total = data.shape[0] * data.shape[1]
    t = tqdm(np.ndindex(data.shape[:2]), disable=not show_progressbar, total=num_total)
    for iy, ix in t:
        temp_xf, temp_yf = xf[iy, ix], yf[iy, ix]
        ellipse_model, inliers = get_ellipse_model_ransac_single_frame(
            data[iy, ix],
            xf=temp_yf,
            yf=temp_xf,
            rf_lim=rf_lim,
            semi_len_min=semi_len_min,
            semi_len_max=semi_len_max,
            semi_len_ratio_lim=semi_len_ratio_lim,
            min_samples=min_samples,
            residual_threshold=residual_threshold,
            max_trails=max_trails,
        )
        if ellipse_model is not None:
            params = ellipse_model.params
        else:
            params = None
        ellipse_array[iy, ix] = params
        inlier_array[iy, ix] = inliers
    return ellipse_array, inlier_array


def _get_lines_list_from_ellipse_params(ellipse_params, nr=20):
    """Get a line vector list from ellipse params.

    Useful for making HyperSpy line segment markers.

    Parameters
    ----------
    ellipse_params : tuple
        (y, x, semi1, semi0, rotation)
    nr : scalar, optional
        Number of data points in the ellipse, default 20.

    Returns
    -------
    lines_list : list of list
        [[x0, y0, x1, y1], [x1, y1, x2, y2], ...]

    Examples
    --------
    >>> import pyxem.utils.ransac_ellipse_tools as ret
    >>> ellipse_params = (30, 70, 10, 20, 0.5)
    >>> lines_list = ret._get_lines_list_from_ellipse_params(ellipse_params)

    """
    ellipse_data_array = make_ellipse_data_points(
        *ellipse_params, nt=nr, use_focus=False
    )
    lines_list = []
    for i in range(len(ellipse_data_array) - 1):
        pos0 = ellipse_data_array[i]
        pos1 = ellipse_data_array[i + 1]
        lines_list.append([pos0[0], pos0[1], pos1[0], pos1[1]])
    pos0, pos1 = ellipse_data_array[-1], ellipse_data_array[0]
    lines_list.append([pos0[0], pos0[1], pos1[0], pos1[1]])
    return lines_list


def _get_lines_array_from_ellipse_array(ellipse_array, nr=20):
    """Get a line vector array from ellipse params.

    Useful for making HyperSpy line segment markers.

    Parameters
    ----------
    ellipse_array : tuple
        (y, x, semi1, semi0, rotation)
    nr : scalar, optional
        Number of data points in the ellipse, default 20.

    Returns
    -------
    lines_array : NumPy array
        [[[[x0, y0, x1, y1], [x1, y1, x2, y2], ...]]]

    Examples
    --------
    >>> import pyxem.utils.ransac_ellipse_tools as ret
    >>> ellipse_array = np.empty((2, 3), dtype=np.object)
    >>> ellipse_array[0, 0] = (30, 70, 10, 20, 0.5)
    >>> ellipse_array[1, 0] = (31, 69, 10, 21, 0.5)
    >>> ellipse_array[0, 1] = (29, 68, 10, 21, 0.1)
    >>> ellipse_array[0, 2] = (29, 68, 9, 21, 0.3)
    >>> ellipse_array[1, 1] = (28, 71, 9, 21, 0.5)
    >>> ellipse_array[1, 2] = (32, 68, 11, 22, 0.3)
    >>> larray = ret._get_lines_array_from_ellipse_array(ellipse_array, nr=20)

    """
    lines_array = np.empty(ellipse_array.shape[:2], dtype=np.object)
    for ix, iy in np.ndindex(ellipse_array.shape[:2]):
        ellipse_params = ellipse_array[ix, iy]
        if ellipse_params is not None:
            lines_list = _get_lines_list_from_ellipse_params(ellipse_params, nr=nr)
            lines_array[ix, iy] = lines_list
        else:
            lines_array[ix, iy] = None
    return lines_array


def _get_inlier_outlier_peak_arrays(peak_array, inlier_array):
    inlier_peak_array = np.empty(peak_array.shape[:2], dtype=np.object)
    outlier_peak_array = np.empty(peak_array.shape[:2], dtype=np.object)
    for ix, iy in np.ndindex(peak_array.shape[:2]):
        inliers = inlier_array[ix, iy]
        if inliers is not None:
            outliers = ~inlier_array[ix, iy]
            inlier_peaks = peak_array[ix, iy][inliers]
            outlier_peaks = peak_array[ix, iy][outliers]
        else:
            inlier_peaks = None
            outlier_peaks = peak_array[ix, iy]
        inlier_peak_array[ix, iy] = inlier_peaks
        outlier_peak_array[ix, iy] = outlier_peaks
    return inlier_peak_array, outlier_peak_array


def _get_ellipse_marker_list_from_ellipse_array(
    ellipse_array, nr=20, signal_axes=None, color="red", linewidth=1, linestyle="solid"
):
    lines_array = _get_lines_array_from_ellipse_array(ellipse_array, nr=nr)
    marker_lines_list = mt._get_4d_line_segment_list(
        lines_array,
        signal_axes=signal_axes,
        color=color,
        linewidth=linewidth,
        linestyle=linestyle,
    )
    return marker_lines_list


def _get_ellipse_markers(
    ellipse_array,
    inlier_array=None,
    peak_array=None,
    nr=20,
    signal_axes=None,
    color_ellipse="blue",
    linewidth=1,
    linestyle="solid",
    color_inlier="blue",
    color_outlier="red",
    point_size=20,
):
    marker_list = _get_ellipse_marker_list_from_ellipse_array(
        ellipse_array,
        nr=nr,
        signal_axes=signal_axes,
        color=color_ellipse,
        linewidth=linewidth,
        linestyle=linestyle,
    )
    if inlier_array is not None:
        inlier_parray, outlier_parray = _get_inlier_outlier_peak_arrays(
            peak_array, inlier_array
        )
        marker_in_list = mt._get_4d_points_marker_list(
            inlier_parray, signal_axes=signal_axes, color=color_inlier, size=point_size
        )
        marker_out_list = mt._get_4d_points_marker_list(
            outlier_parray,
            signal_axes=signal_axes,
            color=color_outlier,
            size=point_size,
        )
        marker_list.extend(marker_in_list)
        marker_list.extend(marker_out_list)
    return marker_list


def get_max_positions(signal,
                      mask=None,
                      num_points=5000,
                      plot=False,
                      ):
    """ Gets the top num_points pixels in the dataset.

    Parameters
    --------------
    signal: BaseSignal
        The signal which we want to find the max positions for.
    mask: np.array
        A mask to be applied to the data for values to ignore
    num_points: int
        The number of points to be
    """
    if isinstance(signal, BaseSignal):
        data = signal.data
    else:
        data = signal
    i_shape = np.shape(data)
    flattened_array = data.flatten()
    if mask is not None:
        flattened_mask = mask.flatten()
        flattened_array[flattened_mask]=0
    # take top 5000 points make sure exclude zero beam
    indexes = np.argsort(flattened_array)
    cords = np.array([np.floor_divide(indexes[-num_points:], i_shape[1]),
             np.remainder(indexes[-num_points:], i_shape[1])]) # [x axis (row),y axis (col)]
    if plot:
        import matplotlib.pyplot as plt
        plt.scatter(cords.T[:, 0], cors.T[:, 1])
    return cords.T


def determine_ellipse(signal,
                      mask=None,
                      num_points=1000,
                      use_ransac=True,
                      guess_starting_params=True,
                      return_params=False,
                      **kwargs,
                      ):
    """
    This method starts by taking some number of points which are the most intense
    in the signal.  It then takes those points and guesses some starting parameters
    for the `get_ellipse_model_ransac_single_frame` function. From there it will try
    to determine the ellipse parameters.

    Parameters
    -----------
    signal: Signal2D
        The signal of interest
    mask: Array-like
        The mask to be applied to the data.  All of the masked values are ignored
    num_points: int
        The number of points to consider
    guess_starting_params: bool
        If True then the starting parameters will be guessed based on the points determined.
    **kwargs:
        Any other keywords for ` get_ellipse_model_ransac_single_frame`

    Returns
    -------
    center: (x,y)
        The center of the diffraction pattern
    affine:
        The affine transformation to make the diffraction pattern circular.
    """
    pos = get_max_positions(signal,
                            mask=mask,
                            num_points=num_points)
    if use_ransac:
        if guess_starting_params:
            el, _ = get_ellipse_model_ransac_single_frame(pos,
                                                  xf=np.mean(pos[:, 0]),
                                                  yf=np.mean(pos[:, 1]),
                                                  rf_lim=np.shape(signal.data)[0]/5,
                                                  semi_len_min=np.std(pos[:, 1]),
                                                  semi_len_max=np.std(pos[:, 1])*2,
                                                  semi_len_ratio_lim=1.2,
                                                  min_samples=6,
                                                  residual_threshold=20,
                                                  max_trails=1000)
        else:
            el, _ = get_ellipse_model_ransac_single_frame(pos,
                                                        **kwargs)
    else:
        e = EllipseModel()
        converge = e.estimate(data=pos)
        el = e
    if el is not None:
<<<<<<< HEAD
        if el.params[4] > np.pi / 2:
            el.params[4] =el.params[4] - np.pi / 2
        affine = ellipse_to_affine(el.params[3], el.params[2], el.params[4])
        center = (el.params[0], el.params[1])
        return center, affine, el
=======
        affine = ellipse_to_affine(el.params[3],el.params[2], el.params[4])
        center = (el.params[0],el.params[1])
        if return_params:
            return center, affine, el.params
        else:
            return center, affine
>>>>>>> 42d4a765
    else:
        print("Ransac Ellipse detection did not converge")
        return None


<<<<<<< HEAD
def ellipse_to_affine(major, minor, rot):
    if major < minor:
        temp = major
        major = minor
        minor = temp
        rot = rot+(np.pi/2)
    if rot < 0:
        rot = rot + np.pi


=======
def ellipse_to_affine(a, b, rot):
>>>>>>> 42d4a765

    Q = [[np.cos(rot), -np.sin(rot), 0],
         [np.sin(rot), np.cos(rot), 0],
         [0, 0, 1]]
    S = [[1, 0, 0],
<<<<<<< HEAD
         [0, major/minor, 0],
=======
         [0, b / a, 0],
>>>>>>> 42d4a765
         [0, 0, 1]]
    C = np.matmul(np.matmul(Q, S), np.transpose(Q))
    return C<|MERGE_RESOLUTION|>--- conflicted
+++ resolved
@@ -670,49 +670,23 @@
         converge = e.estimate(data=pos)
         el = e
     if el is not None:
-<<<<<<< HEAD
-        if el.params[4] > np.pi / 2:
-            el.params[4] =el.params[4] - np.pi / 2
-        affine = ellipse_to_affine(el.params[3], el.params[2], el.params[4])
-        center = (el.params[0], el.params[1])
-        return center, affine, el
-=======
         affine = ellipse_to_affine(el.params[3],el.params[2], el.params[4])
         center = (el.params[0],el.params[1])
         if return_params:
             return center, affine, el.params
         else:
             return center, affine
->>>>>>> 42d4a765
     else:
         print("Ransac Ellipse detection did not converge")
         return None
 
 
-<<<<<<< HEAD
-def ellipse_to_affine(major, minor, rot):
-    if major < minor:
-        temp = major
-        major = minor
-        minor = temp
-        rot = rot+(np.pi/2)
-    if rot < 0:
-        rot = rot + np.pi
-
-
-=======
 def ellipse_to_affine(a, b, rot):
->>>>>>> 42d4a765
-
     Q = [[np.cos(rot), -np.sin(rot), 0],
          [np.sin(rot), np.cos(rot), 0],
          [0, 0, 1]]
     S = [[1, 0, 0],
-<<<<<<< HEAD
-         [0, major/minor, 0],
-=======
          [0, b / a, 0],
->>>>>>> 42d4a765
          [0, 0, 1]]
     C = np.matmul(np.matmul(Q, S), np.transpose(Q))
     return C