# -*- coding: utf-8 -*-
# Copyright 2016-2022 The pyXem developers
#
# This file is part of pyXem.
#
# pyXem is free software: you can redistribute it and/or modify
# it under the terms of the GNU General Public License as published by
# the Free Software Foundation, either version 3 of the License, or
# (at your option) any later version.
#
# pyXem is distributed in the hope that it will be useful,
# but WITHOUT ANY WARRANTY; without even the implied warranty of
# MERCHANTABILITY or FITNESS FOR A PARTICULAR PURPOSE.  See the
# GNU General Public License for more details.
#
# You should have received a copy of the GNU General Public License
# along with pyXem.  If not, see <http://www.gnu.org/licenses/>.
import warnings

from tqdm import tqdm
import math
from functools import partial
import numpy as np
from skimage.measure import EllipseModel, ransac
from hyperspy.misc.utils import isiterable
import pyxem.utils.marker_tools as mt



def is_ellipse_good(
    ellipse_model,
    data,
    xf,
    yf,
    rf_lim,
    semi_len_min=None,
    semi_len_max=None,
    semi_len_ratio_lim=None,
):
    """Check if an ellipse model is within parameters.

    Parameters
    ----------
    ellipse_model : skimage EllipseModel
    data : Not used
    xf, yf : scalar
        Focus of the ellipse
    rf_lim : scalar
        If the distance from (xf, yf) and the centre of the
        ellipse is larger than rf_lim, False is returned.
    semi_len_min, semi_len_max : scalar
        Minimum and maximum semi length values for the ellipse, if any
        of the two semi lengths are outside this range, False is returned.
    semi_len_ratio_lim : scalar
        If the ratio between the largest and smallest semi length is larger
        than semi_len_ratio_lim, False is returned

    Returns
    -------
    is_good : bool

    Examples
    --------
    >>> import pyxem.utils.ransac_ellipse_tools as ret
    >>> model = ret.EllipseModel()
    >>> model.params = ret._make_ellipse_model_params_focus(30, 50, 30, 20, 0)
    >>> is_good = ret.is_ellipse_good(
    ...         ellipse_model=model, data=None, xf=30, yf=50, rf_lim=5)

    """
    xc, yc, a, b, r = ellipse_model.params
    x, y = _get_closest_focus(xf, yf, xc, yc, a, b, r)
    rf = math.hypot(x - xf, y - yf)
    if rf > rf_lim:
        return False
    if semi_len_min is not None:
        if a < semi_len_min:
            return False
        if b < semi_len_min:
            return False
    if semi_len_max is not None:
        if a > semi_len_max:
            return False
        if b > semi_len_max:
            return False
    if semi_len_ratio_lim is not None:
        semi_len_ratio = max(a, b) / min(a, b)
        if semi_len_ratio > semi_len_ratio_lim:
            return False
    return True


def _ellipse_centre_to_focus(x, y, a, b, r):
    """Get focus for an ellipse from EllipseModel.params

    Parameters
    ----------
    x, y : scalars
        Centre position of the ellipse.
    a, b : scalars
        Semi lengths
    r : scalar
        Rotation, in theta

    Returns
    -------
    foci : tuple of tuples
        (x focus 0, y focus 0), (x focus 1, y focus 1)

    Examples
    --------
    >>> import pyxem.utils.ransac_ellipse_tools as ret
    >>> f0, f1 = ret._ellipse_centre_to_focus(20, 32, 12, 9, 0.2)

    """
    if a < b:
        r += math.pi / 2
        a, b = b, a
    c = math.sqrt(math.pow(a, 2) - math.pow(b, 2))
    xf0, yf0 = x + c * math.cos(r), y + c * math.sin(r)
    xf1, yf1 = x - c * math.cos(r), y - c * math.sin(r)
    return ((xf0, yf0), (xf1, yf1))


def _get_closest_focus(x, y, xc, yc, a, b, r):
    """Get the focus closest to the centre from EllipseModel parameters

    Parameters
    ----------
    x, y : scalar
        Centre position of the diffraction pattern.
    xc, yc : scalars
        Centre position of the ellipse.
    a, b : scalars
        Semi lengths
    r : scalar
        Rotation, in theta

    Returns
    -------
    xf, yf : tuple
        Ellipse focus closest to the diffraction centre

    Examples
    --------
    >>> import pyxem.utils.ransac_ellipse_tools as ret
    >>> xf, yf = ret._get_closest_focus(25, 30, 20, 32, 12, 9, 0.2)

    """
    (xf0, yf0), (xf1, yf1) = _ellipse_centre_to_focus(xc, yc, a, b, r)
    rf0 = math.hypot(x - xf0, y - yf0)
    rf1 = math.hypot(x - xf1, y - yf1)
    if rf0 <= rf1:
        xf, yf = xf0, yf0
    else:
        xf, yf = xf1, yf1
    return (xf, yf)


def make_ellipse_data_points(x, y, a, b, r, nt=20, use_focus=True):
    """Get an ellipse position list.

    Parameters
    ----------
    x, y : scalars
        Centre position of the ellipse.
    a, b : scalars
        Semi lengths
    r : scalar
        Rotation, in theta
    nt : int, optional
        Number of data positions, default 20
    use_focus : bool
        If True, (x, y) will be the focus. If False,
        (x, y) will be centre of the ellipse.

    Returns
    -------
    data : NumPy array
        [[x0, y0], [x1, y1], ...]

    Examples
    --------
    >>> import pyxem.utils.ransac_ellipse_tools as ret
    >>> data = ret.make_ellipse_data_points(5, 9, 8, 4, np.pi/3)

    Using all the arguments

    >>> data = ret.make_ellipse_data_points(5, 9, 8, 4, 0, nt=40,
    ...                                     use_focus=False)

    """
    if use_focus:
        params = _make_ellipse_model_params_focus(x, y, a, b, r)
    else:
        params = (x, y, a, b, r)
    theta_array = np.arange(0, 2 * np.pi, 2 * np.pi / nt)
    data = EllipseModel().predict_xy(theta_array, params=params)
    return data


def _ellipse_model_centre_to_focus(xc, yc, a, b, r, x, y):
    """Get focus params from centre params

    There are two different focuses, the one closest to
    (x, y) is returned.

    Parameters
    ----------
    xc, yc : scalar
        x and y position of the ellipse centre
    a, b : scalar
        Semi lengths
    r : scalar
        Rotation
    x, y : scalar

    Returns
    -------
    params : tuple
        (xf, yf, a, b, r)

    """
    xf, yf = _get_closest_focus(x, y, xc, yc, a, b, r)
    params = (xf, yf, a, b, r)
    return params


def _make_ellipse_model_params_focus(xf, yf, a, b, r):
    """
    Parameters
    ----------
    xf, yf : scalar
        x and y position of the focus
    a, b : scalar
        Semi lengths
    r : scalar
        Rotation

    Returns
    -------
    params : tuple
        (xc, yc, a, b, r)

    """
    if a < b:
        r += math.pi / 2
        a, b = b, a
    c = math.sqrt(math.pow(a, 2) - math.pow(b, 2))
    xc = xf - c * math.cos(r)
    yc = yf - c * math.sin(r)
    params = (xc, yc, a, b, r)
    return params


def get_ellipse_model_ransac_single_frame(
    data,
    xf=128,
    yf=128,
    rf_lim=30,
    semi_len_min=50,
    semi_len_max=90,
    semi_len_ratio_lim=1.2,
    min_samples=6,
    residual_threshold=10,
    max_trails=500,
):
    """Pick a random number of data points to fit an ellipse to.

    The ellipse's constraints can be specified.

    See skimage.measure.ransac for more information.

    Parameters
    ----------
    data : NumPy array
        In the form [[x0, y0], [x1, y1], ...]
    xf, yf : scalar, optional
        Default 128
    rf_lim : scalar, optional
        How far the ellipse centre can be from (xf, yf)
    semi_len_min, semi_len_max : scalar, optional
        Limits of the semi lengths
    semi_len_ratio_lim : scalar, optional
        Limit of the ratio of the semi length, must be equal or larger
        than 1. This ratio is calculated by taking the largest semi length
        divided by the smallest semi length:
        max(semi0, semi1)/min(semi0, semi1). So for a perfect circle this
        ratio will be 1.
    min_samples : scalar, optional
        Minimum number of data points to fit the ellipse model to.
    residual_threshold : scalar, optional
        Maximum distance for a data point to be considered an inlier.
    max_trails : scalar, optional
        Maximum number of tries for the ransac algorithm.

    Returns
    -------
    model_ransac, inliers
        Model data is accessed in model_ransac.params:
        [x, y, semi_len0, semi_len1, rotation]

    Examples
    --------
    >>> import pyxem.utils.ransac_ellipse_tools as ret
    >>> data = ret.EllipseModel().predict_xy(
    ...        np.arange(0, 2*np.pi, 0.5), params=(128, 130, 50, 60, 0.2))
    >>> ellipse_model, inliers = ret.get_ellipse_model_ransac_single_frame(
    ...        data, xf=128, yf=128, rf_lim=5, semi_len_min=45,
    ...        semi_len_max=65, semi_len_ratio_lim=1.4, max_trails=1000)

    """
    is_model_valid = partial(
        is_ellipse_good,
        xf=xf,
        yf=yf,
        rf_lim=rf_lim,
        semi_len_min=semi_len_min,
        semi_len_max=semi_len_max,
        semi_len_ratio_lim=semi_len_ratio_lim,
    )
    if min_samples > len(data):
        min_samples = len(data) - 1
    # This for loop is here to avoid the returned model being outside the
    # specified limits especially semi_len_ratio_lim.
    # This can happen if only the ransac function is used with this check.
    # This is (probably) due to a valid model being found first, then
    # additional inliers are found afterwards.
    for i in range(3):
        model_ransac, inliers = ransac(
            data.astype(np.float32),
            EllipseModel,
            min_samples=min_samples,
            residual_threshold=residual_threshold,
            max_trials=max_trails,
            is_model_valid=is_model_valid,
        )
        if model_ransac is not None:
            if is_model_valid(model_ransac, None):
                break
            else:
<<<<<<< HEAD
                warnings.warn("Model is outside of parameters:", model_ransac.params)
=======
>>>>>>> 180121dc
                model_ransac, inliers = None, None
        else:
            break
    return model_ransac, inliers


def get_ellipse_model_ransac(
    data,
    xf=128,
    yf=128,
    rf_lim=30,
    semi_len_min=70,
    semi_len_max=90,
    semi_len_ratio_lim=1.2,
    min_samples=6,
    residual_threshold=10,
    max_trails=500,
    show_progressbar=True,
):
    """Pick a random number of data points to fit an ellipse to.

    The ellipse's constraints can be specified.

    See skimage.measure.ransac for more information.

    Parameters
    ----------
    data : NumPy array
        In the form [[[[x0, y0], [x1, y1], ...]]]
    xf, yf : scalar, optional
        Default 128
    rf_lim : scalar, optional
        How far the ellipse centre can be from (xf, yf)
    semi_len_min, semi_len_max : scalar, optional
        Limits of the semi lengths
    semi_len_ratio_lim : scalar, optional
        Limit of the ratio of the semi length, must be equal or larger
        than 1. This ratio is calculated by taking the largest semi length
        divided by the smallest semi length:
        max(semi0, semi1)/min(semi0, semi1). So for a perfect circle this
        ratio will be 1.
    min_samples : scalar, optional
        Minimum number of data points to fit the ellipse model to.
    residual_threshold : scalar, optional
        Maximum distance for a data point to be considered an inlier.
    max_trails : scalar, optional
        Maximum number of tries for the ransac algorithm.
    show_progressbar : bool, optional
        Default True

    Returns
    -------
    ellipse_array, inlier_array : NumPy array
        Model data is accessed in ellipse_array, where each probe position
        (for two axes) contain a list with the ellipse parameters:
        [y, x, semi_len0, semi_len1, rotation]. If no ellipse is found
        this is None.

    """
    if not isiterable(xf):
        xf = np.ones(data.shape[:2]) * xf
    if not isiterable(yf):
        yf = np.ones(data.shape[:2]) * yf

    ellipse_array = np.zeros(data.shape[:2], dtype=object)
    inlier_array = np.zeros(data.shape[:2], dtype=object)
    num_total = data.shape[0] * data.shape[1]
    t = tqdm(np.ndindex(data.shape[:2]), disable=not show_progressbar, total=num_total)
    for iy, ix in t:
        temp_xf, temp_yf = xf[iy, ix], yf[iy, ix]
        ellipse_model, inliers = get_ellipse_model_ransac_single_frame(
            data[iy, ix],
            xf=temp_yf,
            yf=temp_xf,
            rf_lim=rf_lim,
            semi_len_min=semi_len_min,
            semi_len_max=semi_len_max,
            semi_len_ratio_lim=semi_len_ratio_lim,
            min_samples=min_samples,
            residual_threshold=residual_threshold,
            max_trails=max_trails,
        )
        if ellipse_model is not None:
            params = ellipse_model.params
        else:
            params = None
        ellipse_array[iy, ix] = params
        inlier_array[iy, ix] = inliers
    return ellipse_array, inlier_array


def _get_lines_list_from_ellipse_params(ellipse_params, nr=20):
    """Get a line vector list from ellipse params.

    Useful for making HyperSpy line segment markers.

    Parameters
    ----------
    ellipse_params : tuple
        (y, x, semi1, semi0, rotation)
    nr : scalar, optional
        Number of data points in the ellipse, default 20.

    Returns
    -------
    lines_list : list of list
        [[x0, y0, x1, y1], [x1, y1, x2, y2], ...]

    Examples
    --------
    >>> import pyxem.utils.ransac_ellipse_tools as ret
    >>> ellipse_params = (30, 70, 10, 20, 0.5)
    >>> lines_list = ret._get_lines_list_from_ellipse_params(ellipse_params)

    """
    ellipse_data_array = make_ellipse_data_points(
        *ellipse_params, nt=nr, use_focus=False
    )
    lines_list = []
    for i in range(len(ellipse_data_array) - 1):
        pos0 = ellipse_data_array[i]
        pos1 = ellipse_data_array[i + 1]
        lines_list.append([pos0[0], pos0[1], pos1[0], pos1[1]])
    pos0, pos1 = ellipse_data_array[-1], ellipse_data_array[0]
    lines_list.append([pos0[0], pos0[1], pos1[0], pos1[1]])
    return lines_list


def _get_lines_array_from_ellipse_array(ellipse_array, nr=20):
    """Get a line vector array from ellipse params.

    Useful for making HyperSpy line segment markers.

    Parameters
    ----------
    ellipse_array : tuple
        (y, x, semi1, semi0, rotation)
    nr : scalar, optional
        Number of data points in the ellipse, default 20.

    Returns
    -------
    lines_array : NumPy array
        [[[[x0, y0, x1, y1], [x1, y1, x2, y2], ...]]]

    Examples
    --------
    >>> import pyxem.utils.ransac_ellipse_tools as ret
    >>> ellipse_array = np.empty((2, 3), dtype=object)
    >>> ellipse_array[0, 0] = (30, 70, 10, 20, 0.5)
    >>> ellipse_array[1, 0] = (31, 69, 10, 21, 0.5)
    >>> ellipse_array[0, 1] = (29, 68, 10, 21, 0.1)
    >>> ellipse_array[0, 2] = (29, 68, 9, 21, 0.3)
    >>> ellipse_array[1, 1] = (28, 71, 9, 21, 0.5)
    >>> ellipse_array[1, 2] = (32, 68, 11, 22, 0.3)
    >>> larray = ret._get_lines_array_from_ellipse_array(ellipse_array, nr=20)

    """
    lines_array = np.empty(ellipse_array.shape[:2], dtype=object)
    for ix, iy in np.ndindex(ellipse_array.shape[:2]):
        ellipse_params = ellipse_array[ix, iy]
        if ellipse_params is not None:
            lines_list = _get_lines_list_from_ellipse_params(ellipse_params, nr=nr)
            lines_array[ix, iy] = lines_list
        else:
            lines_array[ix, iy] = None
    return lines_array


def _get_inlier_outlier_peak_arrays(peak_array, inlier_array):
    inlier_peak_array = np.empty(peak_array.shape[:2], dtype=object)
    outlier_peak_array = np.empty(peak_array.shape[:2], dtype=object)
    for ix, iy in np.ndindex(peak_array.shape[:2]):
        inliers = inlier_array[ix, iy]
        if inliers is not None:
            outliers = ~inlier_array[ix, iy]
            inlier_peaks = peak_array[ix, iy][inliers]
            outlier_peaks = peak_array[ix, iy][outliers]
        else:
            inlier_peaks = None
            outlier_peaks = peak_array[ix, iy]
        inlier_peak_array[ix, iy] = inlier_peaks
        outlier_peak_array[ix, iy] = outlier_peaks
    return inlier_peak_array, outlier_peak_array


def _get_ellipse_marker_list_from_ellipse_array(
    ellipse_array, nr=20, signal_axes=None, color="red", linewidth=1, linestyle="solid"
):
    lines_array = _get_lines_array_from_ellipse_array(ellipse_array, nr=nr)
    marker_lines_list = mt._get_4d_line_segment_list(
        lines_array,
        signal_axes=signal_axes,
        color=color,
        linewidth=linewidth,
        linestyle=linestyle,
    )
    return marker_lines_list


def _get_ellipse_markers(
    ellipse_array,
    inlier_array=None,
    peak_array=None,
    nr=20,
    signal_axes=None,
    color_ellipse="blue",
    linewidth=1,
    linestyle="solid",
    color_inlier="blue",
    color_outlier="red",
    point_size=20,
):
    marker_list = _get_ellipse_marker_list_from_ellipse_array(
        ellipse_array,
        nr=nr,
        signal_axes=signal_axes,
        color=color_ellipse,
        linewidth=linewidth,
        linestyle=linestyle,
    )
    if inlier_array is not None:
        inlier_parray, outlier_parray = _get_inlier_outlier_peak_arrays(
            peak_array, inlier_array
        )
        marker_in_list = mt._get_4d_points_marker_list(
            inlier_parray, signal_axes=signal_axes, color=color_inlier, size=point_size
        )
        marker_out_list = mt._get_4d_points_marker_list(
            outlier_parray,
            signal_axes=signal_axes,
            color=color_outlier,
            size=point_size,
        )
        marker_list.extend(marker_in_list)
        marker_list.extend(marker_out_list)
<<<<<<< HEAD
    return marker_list


def _get_max_positions(signal,
                       mask=None,
                       num_points=5000,
                       ):
    """ Gets the top num_points pixels in the dataset.

    Parameters
    --------------
    signal: BaseSignal
        The signal which we want to find the max positions for.
    mask: np.array
        A mask to be applied to the data for values to ignore
    num_points: int
        The number of points to be considered
    """
    if isinstance(signal, BaseSignal):
        data = signal.data
    else:
        data = signal
    i_shape = np.shape(data)
    flattened_array = data.flatten()
    if mask is not None:
        flattened_mask = mask.flatten()
        flattened_array[flattened_mask]=0
    # take top 5000 points make sure exclude zero beam
    indexes = np.argsort(flattened_array)
    cords = np.array([np.floor_divide(indexes[-num_points:], i_shape[1]),
            np.remainder(indexes[-num_points:], i_shape[1])])  # [x axis (row),y axis (col)]
    return cords.T


def determine_ellipse(signal,
                      mask=None,
                      num_points=1000,
                      use_ransac=False,
                      guess_starting_params=True,
                      return_params=False,
                      **kwargs,
                      ):
    """
    This method starts by taking some number of points which are the most intense
    in the signal.  It then takes those points and guesses some starting parameters
    for the `get_ellipse_model_ransac_single_frame` function. From there it will try
    to determine the ellipse parameters.

    Parameters
    -----------
    signal: Signal2D
        The signal of interest
    mask: Array-like
        The mask to be applied to the data.  The True values are ignored
    num_points: int
        The number of points to consider
    use_ransac: bool
        If Ransac should be used to determine the ellipse. False is faster but less
        robust with respect to noise.
    guess_starting_params: bool
        If True then the starting parameters will be guessed based on the points determined.
    return_params: bool
        If the ellipse parameters should be returned as well.
    **kwargs:
        Any other keywords for ` get_ellipse_model_ransac_single_frame`

    Returns
    -------
    center: (x,y)
        The center of the diffraction pattern
    affine:
        The affine transformation to make the diffraction pattern circular.

        Examples
    --------
    >>> import pyxem.utils.ransac_ellipse_tools as ret
    >>> import pyxem.dummy_data.make_diffraction_test_data as mdtd
    >>> test_data = mdtd.MakeTestData(200, 200, default=False)
    >>> test_data.add_disk(x0=100, y0=100, r=5, intensity=30)
    >>> test_data.add_ring_ellipse(x0=100, y0=100, semi_len0=63, semi_len1=70, rotation=rot)
    >>> s = test_data.signal
    >>> s.set_signal_type("electron_diffraction")
    >>> mask = np.zeros_like(s.data, dtype=np.bool)
    >>> mask[100 - 20:100 + 20, 100 - 20:100 + 20] = True #mask beamstop
    >>> center, affine = ret.determine_ellipse(s, mask=mask, use_ransac=False)
    """
    pos = _get_max_positions(signal,
                             mask=mask,
                             num_points=num_points)
    if use_ransac:
        if guess_starting_params:
            el, _ = get_ellipse_model_ransac_single_frame(pos,
                                                  xf=np.mean(pos[:, 0]),
                                                  yf=np.mean(pos[:, 1]),
                                                  rf_lim=np.shape(signal.data)[0]/5,
                                                  semi_len_min=np.std(pos[:, 1]),
                                                  semi_len_max=np.std(pos[:, 1])*2,
                                                  semi_len_ratio_lim=1.2,
                                                  min_samples=6,
                                                  residual_threshold=20,
                                                  max_trails=1000)
        else:
            el, _ = get_ellipse_model_ransac_single_frame(pos,
                                                          **kwargs)
    else:
        e = EllipseModel()
        converge = e.estimate(data=pos)
        el = e
    if el is not None:
        affine = ellipse_to_affine(el.params[3], el.params[2], el.params[4])
        center = (el.params[0], el.params[1])
        if return_params:
            return center, affine, el.params
        else:
            return center, affine
    else:
        warnings.warn("Ransac Ellipse detection did not converge")
        return None


def ellipse_to_affine(major, minor, rot):
    if minor > major:
        temp = minor
        minor = major
        major = temp
        rot = rot + np.pi/2
    rot = np.pi / 2 - rot
    if rot < 0:
        rot = rot+np.pi

    Q = [[np.cos(rot), -np.sin(rot), 0],
         [np.sin(rot), np.cos(rot), 0],
         [0, 0, 1]]
    S = [[1, 0, 0],
         [0, minor / major, 0],
         [0, 0, 1]]
    C = np.matmul(np.matmul(Q, S), np.transpose(Q))
    return C
=======
    return marker_list
>>>>>>> 180121dc
<|MERGE_RESOLUTION|>--- conflicted
+++ resolved
@@ -1,5 +1,5 @@
 # -*- coding: utf-8 -*-
-# Copyright 2016-2022 The pyXem developers
+# Copyright 2016-2021 The pyXem developers
 #
 # This file is part of pyXem.
 #
@@ -24,7 +24,7 @@
 from skimage.measure import EllipseModel, ransac
 from hyperspy.misc.utils import isiterable
 import pyxem.utils.marker_tools as mt
-
+from hyperspy.signal import BaseSignal
 
 
 def is_ellipse_good(
@@ -339,10 +339,7 @@
             if is_model_valid(model_ransac, None):
                 break
             else:
-<<<<<<< HEAD
                 warnings.warn("Model is outside of parameters:", model_ransac.params)
-=======
->>>>>>> 180121dc
                 model_ransac, inliers = None, None
         else:
             break
@@ -579,7 +576,6 @@
         )
         marker_list.extend(marker_in_list)
         marker_list.extend(marker_out_list)
-<<<<<<< HEAD
     return marker_list
 
 
@@ -717,7 +713,4 @@
          [0, minor / major, 0],
          [0, 0, 1]]
     C = np.matmul(np.matmul(Q, S), np.transpose(Q))
-    return C
-=======
-    return marker_list
->>>>>>> 180121dc
+    return C