--- conflicted
+++ resolved
@@ -214,8 +214,7 @@
     signal_dimension: 1
     dtype: real
     lazy: False
-<<<<<<< HEAD
-    module: pyxem.signals.symmetry1d
+    module: pyxem.signals.correlation1d
   DiffractionVector:
     signal_type: vector
     signal_dimension: 4
@@ -228,9 +227,6 @@
     dtype: real
     lazy: True
     module: pyxem.signals.diffraction_vector
-=======
-    module: pyxem.signals.correlation1d
->>>>>>> d3cb4539
 
 components1D:
     ReducedIntensityCorrectionComponent:
