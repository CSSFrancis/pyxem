# -*- coding: utf-8 -*-
# Copyright 2016-2021 The pyXem developers
#
# This file is part of pyXem.
#
# pyXem is free software: you can redistribute it and/or modify
# it under the terms of the GNU General Public License as published by
# the Free Software Foundation, either version 3 of the License, or
# (at your option) any later version.
#
# pyXem is distributed in the hope that it will be useful,
# but WITHOUT ANY WARRANTY; without even the implied warranty of
# MERCHANTABILITY or FITNESS FOR A PARTICULAR PURPOSE.  See the
# GNU General Public License for more details.
#
# You should have received a copy of the GNU General Public License
# along with pyXem.  If not, see <http://www.gnu.org/licenses/>.

"""Indexation generator and associated tools."""

import numpy as np
import lmfit
from transforms3d.euler import mat2euler, euler2mat

from diffsims.utils.sim_utils import get_electron_wavelength

from pyxem.signals import TemplateMatchingResults, VectorMatchingResults
from pyxem.utils.indexation_utils import (
    zero_mean_normalized_correlation,
    fast_correlation,
    index_magnitudes,
    match_vectors,
    OrientationResult,
    get_nth_best_solution,
<<<<<<< HEAD
    correlate_library_from_dict,
    optimal_fft_size,
    index_dataset_with_template_rotation,
=======
>>>>>>> 73edd88a
)
from pyxem.utils.vector_utils import detector_to_fourier
from pyxem.utils.signal import (
    select_method_from_method_dict,
    transfer_navigation_axes,
)


class IndexationGenerator:
    """Generates an indexer for data using a number of methods.

    Parameters
    ----------
    signal : ElectronDiffraction2D
        The signal of electron diffraction patterns to be indexed.
    diffraction_library : DiffractionLibrary
        The library of simulated diffraction patterns for indexation.

    Returns
    -------
    ValueError : "use TemplateIndexationGenerator or VectorIndexationGenerator"
    """

    def __init__(self, signal, diffraction_library):
        raise ValueError("use TemplateIndexationGenerator or VectorIndexationGenerator")


def _correlate_templates(image, library, n_largest, method, mask):
    r"""Correlates all simulated diffraction templates in a DiffractionLibrary
    with a particular experimental diffraction pattern (image).

    Calculated using the normalised (see return type documentation) dot
    product, or cosine distance,

    .. math:: fast_correlation
        \\frac{\\sum_{j=1}^m P(x_j, y_j) T(x_j, y_j)}{\\sqrt{\\sum_{j=1}^m T^2(x_j, y_j)}}

    .. math:: zero_mean_normalized_correlation
        \\frac{\\sum_{j=1}^m P(x_j, y_j) T(x_j, y_j)- avg(P)avg(T)}{\\sqrt{\\sum_{j=1}^m (T(x_j, y_j)-avg(T))^2+\sum_{j=1}^m P(x_j,y_j)-avg(P)}}
        for a template T and an experimental pattern P.

    Parameters
    ----------
    image : numpy.array
        The experimental diffraction pattern of interest.
    library : DiffractionLibrary
        The library of diffraction simulations to be correlated with the
        experimental data.
    n_largest : int
        The number of well correlated simulations to be retained per phase
    method : str
        Name of method used to compute correlation between templates and diffraction patterns. Can be
        'fast_correlation' or 'zero_mean_normalized_correlation'.
    mask : bool
        A mask for navigation axes. 1 indicates positions to be indexed.


    Returns
    -------
    top_matches : numpy.array
        Array of shape (<num phases>*n_largest, 5) containing the top n
        correlated simulations for the experimental pattern of interest, where
        each entry is on the form [phase index,alpha,beta,gamma,correlation].


    References
    ----------
    E. F. Rauch and L. Dupuy, “Rapid Diffraction Patterns identification through
       template matching,” vol. 50, no. 1, pp. 87–99, 2005.

    """
    phase_count = len(library.keys())
    top_matches = np.zeros((n_largest * phase_count, 5))

    # return for the masked data
    if mask != 1:
        return top_matches

    if method == "zero_mean_normalized_correlation":
        nb_pixels = image.shape[0] * image.shape[1]
        average_image_intensity = np.average(image)
        image_std = np.linalg.norm(image - average_image_intensity)

    for phase_number, phase in enumerate(library.keys()):
        saved_results = np.zeros((n_largest, 5))
        saved_results[:, 0] = phase_number

        for entry_number in np.arange(len(library[phase]["orientations"])):
            orientations = library[phase]["orientations"][entry_number]
            pixel_coords = library[phase]["pixel_coords"][entry_number]
            intensities = library[phase]["intensities"][entry_number]

            # Extract experimental intensities from the diffraction image
            image_intensities = image[pixel_coords[:, 1], pixel_coords[:, 0]]

            if method == "zero_mean_normalized_correlation":
                corr_local = zero_mean_normalized_correlation(
                    nb_pixels,
                    image_std,
                    average_image_intensity,
                    image_intensities,
                    intensities,
                )

            elif method == "fast_correlation":
                corr_local = fast_correlation(
                    image_intensities,
                    intensities,
                    library[phase]["pattern_norms"][entry_number],
                )

            if corr_local > np.min(saved_results[:, 4]):
                row_index = np.argmin(saved_results[:, 4])
                saved_results[row_index, 1:4] = orientations
                saved_results[row_index, 4] = corr_local

        phase_sorted = saved_results[saved_results[:, 4].argsort()]
        start_slot = phase_number * n_largest
        end_slot = (phase_number + 1) * n_largest
        top_matches[start_slot:end_slot, :] = phase_sorted

<<<<<<< HEAD
class RotationIndexationGenerator:
    """Generates a template-based indexer that also calculates relative
    rotation of templates.

    Parameters
    ----------
    signal : ElectronDiffraction2D
        The signal of electron diffraction patterns to be indexed.
    diffraction_library : DiffractionLibrary
        The library of simulated diffraction patterns for indexation.

    Notes
    -----
    To be used with minimal template libraries whereby the first euler
    angle is 0. It is this angle that is optimized during indexation.
    """
    def __init__(self, signal, diffraction_library):
        self.signal = signal
        self.library = diffraction_library

    def correlate(self,
                  n_largest=5,
                  method="fast_correlation",
                  include_phases=None,
                  optimize_direct_beam=False,
                  chunks="auto",
                  delta_r=1,
                  delta_theta=1,
                  keep=100,
                  **kwargs,
                  ):
        if method != "fast_correlation":
            raise NotImplementedError(f"{method} not supported currently")
        if include_phases is None:
            include_phases = self.library.keys()
        return index_dataset_with_template_rotation(self.signal,
                                                    self.library,
                                                    include_phases,
                                                    optimize_direct_beam,
                                                    chunks,
                                                    delta_r,
                                                    delta_theta,
                                                    n_largest,
                                                    method,
                                                    keep,
                                                    **kwargs)


class IndexationGenerator:
=======
    return top_matches


class TemplateIndexationGenerator:
>>>>>>> 73edd88a
    """Generates an indexer for data using a number of methods.

    Parameters
    ----------
    signal : ElectronDiffraction2D
        The signal of electron diffraction patterns to be indexed.
    diffraction_library : DiffractionLibrary
        The library of simulated diffraction patterns for indexation.
    """

    def __init__(self, signal, diffraction_library):
        self.signal = signal
        self.library = diffraction_library

    def correlate(
        self,
        n_largest=5,
        method="fast_correlation",
        mask=None,
        print_help=False,
        **kwargs,
    ):
        """Correlates the library of simulated diffraction patterns with the
        electron diffraction signal.

        Parameters
        ----------
        n_largest : int
            The n orientations with the highest correlation values for each phase are returned.
        method : str
            Name of method used to compute correlation between templates and diffraction patterns. Can be
            'fast_correlation' or 'zero_mean_normalized_correlation'.
        mask : hs.BaseSignal or None
            Only apply the method a unmasked (value=1) pixel, default is None (index all pixels)
        print_help : bool
            Display information about the method used.
        **kwargs : arguments
            Keyword arguments passed map().

        Returns
        -------
        matching_results : TemplateMatchingResults
        """
        signal = self.signal
        library = self.library

        method_dict = {
            "fast_correlation": fast_correlation,
            "zero_mean_normalized_correlation": zero_mean_normalized_correlation,
        }

        if mask is None:
            # Index at all real space pixels
            mask = 1

        # tests if selected method is valid and can print help for selected method.
        _ = select_method_from_method_dict(method, method_dict, print_help)

        # adds a normalisation to library #TODO: Port to diffsims
        for phase in library.keys():
            # initialise a container for the norms
            norm_array = np.ones(library[phase]["intensities"].shape[0])

            for i, intensity_array in enumerate(library[phase]["intensities"]):
                norm_array[i] = np.linalg.norm(intensity_array)
                library[phase]["pattern_norms"] = norm_array

        matches = signal.map(
            _correlate_templates,
            library=library,
            n_largest=n_largest,
            method=method,
            mask=mask,
            inplace=False,
            **kwargs,
        )

        matching_results = TemplateMatchingResults(matches)

        return matching_results


class ProfileIndexationGenerator:
    """Generates an indexer for data using a number of methods.

    Parameters
    ----------
    profile : ElectronDiffraction1D
        The signal of diffraction profiles to be indexed.
    library : ProfileSimulation
        The simulated profile data.

    """

    def __init__(self, magnitudes, simulation, mapping=True):
        self.map = mapping
        self.magnitudes = magnitudes
        self.simulation = simulation

    def index_peaks(self, tolerance=0.1, *args, **kwargs):
        """Assigns hkl indices to peaks in the diffraction profile.

        Parameters
        ----------
        tolerance : float
            The n orientations with the highest correlation values are returned.
        keys : list
            If more than one phase present in library it is recommended that
            these are submitted. This allows a mapping from the number to the
            phase.  For example, keys = ['si','ga'] will have an output with 0
            for 'si' and 1 for 'ga'.
        *args : arguments
            Arguments passed to the map() function.
        **kwargs : arguments
            Keyword arguments passed to the map() function.

        Returns
        -------
        matching_results : ProfileIndexation

        """
        return index_magnitudes(np.array(self.magnitudes), self.simulation, tolerance)


def _refine_best_orientations(
    single_match_result,
    vectors,
    library,
    accelarating_voltage,
    camera_length,
    n_best=5,
    rank=0,
    index_error_tol=0.2,
    method="leastsq",
    vary_angles=True,
    vary_center=False,
    vary_scale=False,
    verbose=False,
):
    """
    Refine a single orientation agains the given cartesian vector coordinates.

    Parameters
    ----------
    single_match_result : VectorMatchingResults
        Pool of solutions from the vector matching algorithm
    n_best : int
        Refine the best `n` orientations starting from `rank`.
        With `n_best=0` (default), all orientations are refined.
    rank : int
        The rank of the solution to start from.
    solution : list
        np.array containing the initial orientation
    vectors : DiffractionVectors
        DiffractionVectors to be indexed.
    structure_library : :obj:`diffsims:StructureLibrary` Object
        Dictionary of structures and associated orientations for which
        electron diffraction is to be simulated.
    index_error_tol : float
        Max allowed error in peak indexation for classifying it as indexed,
        calculated as :math:`|hkl_calculated - round(hkl_calculated)|`.
    method : str
        Minimization algorithm to use, choose from:
        'leastsq', 'nelder', 'powell', 'cobyla', 'least-squares'.
        See `lmfit` documentation (https://lmfit.github.io/lmfit-py/fitting.html)
        for more information.
    vary_angles : bool,
        Free the euler angles (rotation matrix) during the refinement.
    vary_center : bool
        Free the center of the diffraction pattern (beam center) during the refinement.
    vary_scale : bool
        Free the scale (i.e. pixel size) of the diffraction vectors during refinement.

    Returns
    -------
    result : OrientationResult
        Container for the orientation refinement results
    """
    if not isinstance(single_match_result[0], tuple):  # pragma: no cover
        single_match_result = single_match_result[0]
    n_matches = len(single_match_result)

    if n_best == 0:
        n_best = n_matches - rank

    n_best = min(n_matches, n_best)

    top_matches = np.empty(n_best, dtype="object")
    res_rhkls = []

    for i in range(rank, rank + n_best):
        if verbose:  # pragma: no cover
            print(f"# {i}/{n_best} ({n_matches})")

        solution = get_nth_best_solution(single_match_result, "vector", rank=i)

        result = _refine_orientation(
            solution,
            vectors,
            library,
            accelarating_voltage=accelarating_voltage,
            camera_length=camera_length,
            index_error_tol=index_error_tol,
            method=method,
            vary_angles=vary_angles,
            vary_center=vary_center,
            vary_scale=vary_scale,
            verbose=verbose,
        )

        top_matches[i] = result[0]
        res_rhkls.append(result[1])

    res = np.empty(2, dtype=np.object)
    res[0] = top_matches
    res[1] = np.asarray(res_rhkls)
    return res


def _refine_orientation(
    solution,
    k_xy,
    structure_library,
    accelarating_voltage,
    camera_length,
    index_error_tol=0.2,
    method="leastsq",
    vary_angles=True,
    vary_center=False,
    vary_scale=False,
    verbose=False,
):
    """
    Refine a single orientation agains the given cartesian vector coordinates.

    Parameters
    ----------
    solution : OrientationResult
        Namedtuple containing the starting orientation
    k_xy : DiffractionVectors
        DiffractionVectors (x,y pixel format) to be indexed.
    structure_library : :obj:`diffsims:StructureLibrary` Object
        Dictionary of structures and associated orientations for which
        electron diffraction is to be simulated.
    index_error_tol : float
        Max allowed error in peak indexation for classifying it as indexed,
        calculated as :math:`|hkl_calculated - round(hkl_calculated)|`.
    method : str
        Minimization algorithm to use, choose from:
        'leastsq', 'nelder', 'powell', 'cobyla', 'least-squares'.
        See `lmfit` documentation (https://lmfit.github.io/lmfit-py/fitting.html)
        for more information.
    vary_angles : bool,
        Free the euler angles (rotation matrix) during the refinement.
    vary_center : bool
        Free the center of the diffraction pattern (beam center) during the refinement.
    vary_scale : bool
        Free the scale (i.e. pixel size) of the diffraction vectors during refinement.
    verbose : bool
        Be more verbose

    Returns
    -------
    result : OrientationResult
        Container for the orientation refinement results
    """

    # prepare reciprocal_lattice
    structure = structure_library.structures[solution.phase_index]
    lattice_recip = structure.lattice.reciprocal()

    def objfunc(params, k_xy, lattice_recip, wavelength, camera_length):
        cx = params["center_x"].value
        cy = params["center_y"].value
        ai = params["ai"].value
        aj = params["aj"].value
        ak = params["ak"].value
        scale = params["scale"].value

        rotmat = euler2mat(ai, aj, ak)

        k_xy = k_xy + np.array((cx, cy)) * scale
        cart = detector_to_fourier(k_xy, wavelength, camera_length)

        intermediate = cart.dot(rotmat.T)  # Must use the transpose here
        hklss = lattice_recip.fractional(intermediate) * scale

        rhklss = np.rint(hklss)
        ehklss = np.abs(hklss - rhklss)

        return ehklss

    ai, aj, ak = mat2euler(solution.rotation_matrix)

    params = lmfit.Parameters()
    params.add("center_x", value=solution.center_x, vary=vary_center)
    params.add("center_y", value=solution.center_y, vary=vary_center)
    params.add("ai", value=ai, vary=vary_angles)
    params.add("aj", value=aj, vary=vary_angles)
    params.add("ak", value=ak, vary=vary_angles)
    params.add("scale", value=solution.scale, vary=vary_scale, min=0.8, max=1.2)

    wavelength = get_electron_wavelength(accelarating_voltage)
    camera_length = camera_length * 1e10
    args = k_xy, lattice_recip, wavelength, camera_length

    res = lmfit.minimize(objfunc, params, args=args, method=method)

    if verbose:  # pragma: no cover
        lmfit.report_fit(res)

    p = res.params

    ai, aj, ak = p["ai"].value, p["aj"].value, p["ak"].value
    scale = p["scale"].value
    center_x = params["center_x"].value
    center_y = params["center_y"].value

    rotation_matrix = euler2mat(ai, aj, ak)

    k_xy = k_xy + np.array((center_x, center_y)) * scale
    cart = detector_to_fourier(k_xy, wavelength=wavelength, camera_length=camera_length)

    intermediate = cart.dot(rotation_matrix.T)  # Must use the transpose here
    hklss = lattice_recip.fractional(intermediate)

    rhklss = np.rint(hklss)

    error_hkls = res.residual.reshape(-1, 3)
    error_mean = np.mean(error_hkls)

    valid_peak_mask = np.max(error_hkls, axis=-1) < index_error_tol
    valid_peak_count = np.count_nonzero(valid_peak_mask, axis=-1)

    num_peaks = len(k_xy)

    match_rate = (valid_peak_count * (1 / num_peaks)) if num_peaks else 0

    orientation = OrientationResult(
        phase_index=solution.phase_index,
        rotation_matrix=rotation_matrix,
        match_rate=match_rate,
        error_hkls=error_hkls,
        total_error=error_mean,
        scale=scale,
        center_x=center_x,
        center_y=center_y,
    )

    res = np.empty(2, dtype=np.object)
    res[0] = orientation
    res[1] = rhklss

    return res


class VectorIndexationGenerator:
    """Generates an indexer for DiffractionVectors using a number of methods.

    Attributes
    ----------
    vectors : DiffractionVectors
        DiffractionVectors to be indexed.
    vector_library : DiffractionVectorLibrary
        Library of theoretical diffraction vector magnitudes and inter-vector
        angles for indexation.

    Parameters
    ----------
    vectors : DiffractionVectors
        DiffractionVectors to be indexed.
    vector_library : DiffractionVectorLibrary
        Library of theoretical diffraction vector magnitudes and inter-vector
        angles for indexation.
    """

    def __init__(self, vectors, vector_library):
        if vectors.cartesian is None:
            raise ValueError(
                "Cartesian coordinates are required in order to index "
                "diffraction vectors. Use the calculate_cartesian_coordinates "
                "method of DiffractionVectors to obtain these."
            )
        else:
            self.vectors = vectors
            self.library = vector_library

    def index_vectors(
        self,
        mag_tol,
        angle_tol,
        index_error_tol,
        n_peaks_to_index,
        n_best,
        *args,
        **kwargs,
    ):
        """Assigns hkl indices to diffraction vectors.

        Parameters
        ----------
        mag_tol : float
            The maximum absolute error in diffraction vector magnitude, in units
            of reciprocal Angstroms, allowed for indexation.
        angle_tol : float
            The maximum absolute error in inter-vector angle, in units of
            degrees, allowed for indexation.
        index_error_tol : float
            Max allowed error in peak indexation for classifying it as indexed,
            calculated as :math:`|hkl_calculated - round(hkl_calculated)|`.
        n_peaks_to_index : int
            The maximum number of peak to index.
        n_best : int
            The maximum number of good solutions to be retained.
        *args : arguments
            Arguments passed to the map() function.
        **kwargs : arguments
            Keyword arguments passed to the map() function.

        Returns
        -------
        indexation_results : VectorMatchingResults
            Navigation axes of the diffraction vectors signal containing vector
            indexation results for each probe position.
        """
        vectors = self.vectors
        library = self.library

        matched = vectors.cartesian.map(
            match_vectors,
            library=library,
            mag_tol=mag_tol,
            angle_tol=np.deg2rad(angle_tol),
            index_error_tol=index_error_tol,
            n_peaks_to_index=n_peaks_to_index,
            n_best=n_best,
            inplace=False,
            *args,
            **kwargs,
        )
        indexation = matched.isig[0]
        rhkls = matched.isig[1].data

        indexation_results = VectorMatchingResults(indexation)
        indexation_results.vectors = vectors
        indexation_results.hkls = rhkls
        indexation_results = transfer_navigation_axes(
            indexation_results, vectors.cartesian
        )

        vectors.hkls = rhkls

        return indexation_results

    def refine_best_orientation(
        self,
        orientations,
        accelarating_voltage,
        camera_length,
        rank=0,
        index_error_tol=0.2,
        vary_angles=True,
        vary_center=False,
        vary_scale=False,
        method="leastsq",
    ):
        """Refines the best orientation and assigns hkl indices to diffraction vectors.

        Parameters
        ----------
        rank : int
            The rank of the solution, i.e. rank=2 refines the third best solution
        index_error_tol : float
            Max allowed error in peak indexation for classifying it as indexed,
            calculated as :math:`|hkl_calculated - round(hkl_calculated)|`.
        method : str
            Minimization algorithm to use, choose from:
            'leastsq', 'nelder', 'powell', 'cobyla', 'least-squares'.
            See `lmfit` documentation (https://lmfit.github.io/lmfit-py/fitting.html)
            for more information.
        vary_angles : bool,
            Free the euler angles (rotation matrix) during the refinement.
        vary_center : bool
            Free the center of the diffraction pattern (beam center) during the refinement.
        vary_scale : bool
            Free the scale (i.e. pixel size) of the diffraction vectors during refinement.

        Returns
        -------
        indexation_results : VectorMatchingResults
            Navigation axes of the diffraction vectors signal containing vector
            indexation results for each probe position.
        """

        return self.refine_n_best_orientations(
            orientations,
            accelarating_voltage=accelarating_voltage,
            camera_length=camera_length,
            n_best=1,
            rank=rank,
            index_error_tol=index_error_tol,
            method=method,
            vary_angles=vary_angles,
            vary_center=vary_center,
            vary_scale=vary_scale,
        )

    def refine_n_best_orientations(
        self,
        orientations,
        accelarating_voltage,
        camera_length,
        n_best=0,
        rank=0,
        index_error_tol=0.2,
        vary_angles=True,
        vary_center=False,
        vary_scale=False,
        method="leastsq",
    ):
        """Refines the best orientation and assigns hkl indices to diffraction vectors.

        Parameters
        ----------
        orientations : VectorMatchingResults
            List of orientations to refine, must be an instance of `VectorMatchingResults`.
        accelerating_voltage : float
            The acceleration voltage with which the data was acquired.
        camera_length : float
            The camera length in meters.
        n_best : int
            Refine the best `n` orientations starting from `rank`.
            With `n_best=0` (default), all orientations are refined.
        rank : int
            The rank of the solution to start from.
        index_error_tol : float
            Max allowed error in peak indexation for classifying it as indexed,
            calculated as :math:`|hkl_calculated - round(hkl_calculated)|`.
        method : str
            Minimization algorithm to use, choose from:
            'leastsq', 'nelder', 'powell', 'cobyla', 'least-squares'.
            See `lmfit` documentation (https://lmfit.github.io/lmfit-py/fitting.html)
            for more information.
        vary_angles : bool,
            Free the euler angles (rotation matrix) during the refinement.
        vary_center : bool
            Free the center of the diffraction pattern (beam center) during the refinement.
        vary_scale : bool
            Free the scale (i.e. pixel size) of the diffraction vectors during refinement.

        Returns
        -------
        indexation_results : VectorMatchingResults
            Navigation axes of the diffraction vectors signal containing vector
            indexation results for each probe position.
        """
        vectors = self.vectors
        library = self.library

        matched = orientations.map(
            _refine_best_orientations,
            vectors=vectors,
            library=library,
            accelarating_voltage=accelarating_voltage,
            camera_length=camera_length,
            n_best=n_best,
            rank=rank,
            method="leastsq",
            verbose=False,
            vary_angles=vary_angles,
            vary_center=vary_center,
            vary_scale=vary_scale,
            inplace=False,
            parallel=False,
        )

        indexation = matched.isig[0]
        rhkls = matched.isig[1].data

        indexation_results = VectorMatchingResults(indexation)
        indexation_results.vectors = vectors
        indexation_results.hkls = rhkls
        indexation_results = transfer_navigation_axes(
            indexation_results, vectors.cartesian
        )

        return indexation_results<|MERGE_RESOLUTION|>--- conflicted
+++ resolved
@@ -32,12 +32,6 @@
     match_vectors,
     OrientationResult,
     get_nth_best_solution,
-<<<<<<< HEAD
-    correlate_library_from_dict,
-    optimal_fft_size,
-    index_dataset_with_template_rotation,
-=======
->>>>>>> 73edd88a
 )
 from pyxem.utils.vector_utils import detector_to_fourier
 from pyxem.utils.signal import (
@@ -158,8 +152,9 @@
         start_slot = phase_number * n_largest
         end_slot = (phase_number + 1) * n_largest
         top_matches[start_slot:end_slot, :] = phase_sorted
-
-<<<<<<< HEAD
+    return top_matches
+
+
 class RotationIndexationGenerator:
     """Generates a template-based indexer that also calculates relative
     rotation of templates.
@@ -208,13 +203,9 @@
                                                     **kwargs)
 
 
-class IndexationGenerator:
-=======
-    return top_matches
 
 
 class TemplateIndexationGenerator:
->>>>>>> 73edd88a
     """Generates an indexer for data using a number of methods.
 
     Parameters
