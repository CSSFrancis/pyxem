--- conflicted
+++ resolved
@@ -21,7 +21,6 @@
     vdf = np.sum(data.data[xslice, yslice, rr, cc], axis=(2))
 
     if threshold is not None:
-<<<<<<< HEAD
         search = 5
         start0 = int(vector[0] - search)
         start1 = int(vector[1] - search)
@@ -52,31 +51,15 @@
             vdf[np.logical_not(mask)] = 0
         center = center_of_mass(vdf)
     return center, vdf
-=======
-        max = np.max(vdf)
-        minimum = np.min(vdf)
-        difference = max - minimum
-        thresh = minimum + (threshold * difference)
-        vectors = vdf > thresh
 
-    if reduce:
-        # Yeah so this doens't work if the seed point is outside of the actual extent...
-        vectors = flood(vectors, seed_point=(int(vector[1]), int(vector[0])))
-
-    if return_vectors:
-        return [np.concatenate([v, vector[2:]]) for v in np.argwhere(vectors)]
-
-    return vectors
-
->>>>>>> 3d1b2a51
 
 class DiffractionVector(VectorDecomposition2D):
 
     def get_extents(self,
                     data,
+                    trim_duplicates=True,
                     threshold=0.9,
                     **kwargs):
-<<<<<<< HEAD
         for i, v in enumerate(self.vectors):
             center, vdf = get_vdf(data,
                                   v,
@@ -84,20 +67,4 @@
                                   **kwargs,)
             self.extents.append(vdf)
             print(self.vectors[i])
-            self.vectors[i][:2] = center
-=======
-        new_vectors = []
-        labels = np.arange(0, len(self.data.array))
-        for v, l in zip(self.data.array, labels):
-            new_vector = get_vdf(data,
-                                 vector=v,
-                                 threshold=threshold,
-                                 reduce=True,
-                                 return_vectors=True,
-                                 **kwargs,
-                                 )
-            self.data.array = np.concatenate([self.data.array, new_vector])
-            labels = np.concatenate([labels, np.repeat(l, len(new_vector))])
-        self.labels = labels
-        return
->>>>>>> 3d1b2a51
+            self.vectors[i][:2] = center