--- conflicted
+++ resolved
@@ -764,15 +764,6 @@
         peakfinder = peakfinder2D_gui.PeakFinderUIIPYW(imshow_kwargs=imshow_kwargs)
         peakfinder.interactive(self)
 
-<<<<<<< HEAD
-
-class LazyElectronDiffraction(LazySignal, ElectronDiffraction):
-
-    _lazy = True
-
-    def __init__(self, *args, **kwargs):
-        super().__init__(*args, **kwargs)
-=======
     def enhance(self, *args, **kwargs):
         """Enhances peaks in the diffraction patterns. Current method includes:
         using gaussian filter to blur the pattern and then subtracting it from
@@ -805,7 +796,14 @@
         threshold = 6.5, window_size = 11, k = 0.01
 
         ------------
-        """ 
+        """
         enhanced = self.map(enhance_gauss_sauvola, *args, **kwargs)
         return enhanced
->>>>>>> d110f9b9
+
+
+class LazyElectronDiffraction(LazySignal, ElectronDiffraction):
+
+    _lazy = True
+
+    def __init__(self, *args, **kwargs):
+        super().__init__(*args, **kwargs)