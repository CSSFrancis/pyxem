# -*- coding: utf-8 -*-
# Copyright 2016-2023 The pyXem developers
#
# This file is part of pyXem.
#
# pyXem is free software: you can redistribute it and/or modify
# it under the terms of the GNU General Public License as published by
# the Free Software Foundation, either version 3 of the License, or
# (at your option) any later version.
#
# pyXem is distributed in the hope that it will be useful,
# but WITHOUT ANY WARRANTY; without even the implied warranty of
# MERCHANTABILITY or FITNESS FOR A PARTICULAR PURPOSE.  See the
# GNU General Public License for more details.
#
# You should have received a copy of the GNU General Public License
# along with pyXem.  If not, see <http://www.gnu.org/licenses/>.

import itertools
from warnings import warn

import numpy as np
import matplotlib.pyplot as plt
from matplotlib.cm import get_cmap
from scipy.spatial import distance_matrix
from sklearn.cluster import DBSCAN

from hyperspy.signals import BaseSignal, Signal1D
<<<<<<< HEAD
from hyperspy.drawing._markers import point
=======
from hyperspy.drawing._markers.point import Point
>>>>>>> 09a0ce54

from pyxem.utils.signal import (
    transfer_navigation_axes,
    transfer_navigation_axes_to_signal_axes,
)
from pyxem.utils.vector_utils import (
    detector_to_fourier,
    calculate_norms,
    calculate_norms_ragged,
    get_npeaks,
    filter_vectors_ragged,
    filter_vectors_edge_ragged,
    filter_vectors_near_basis,
)
from pyxem.utils.expt_utils import peaks_as_gvectors
from pyxem.signals.diffraction_vectors2d import DiffractionVectors2D
from pyxem.signals.diffraction_vectors1d import DiffractionVectors1D

"""
Signal class for diffraction vectors.

There are two cases that are supported:

1. A map of diffraction vectors, which will in general be a ragged signal of
signals. It the navigation dimensions of the map and contains a signal for each
peak at every position.

2. A list of diffraction vectors with dimensions < n | 2 > where n is the
number of peaks.
"""


def _find_max_length_peaks(peaks):
    """Worker function for generate_marker_inputs_from_peaks.

    Parameters
    ----------
    peaks : :class:`pyxem.diffraction_vectors.DiffractionVectors`
        Identified peaks in a diffraction signal.

    Returns
    -------
    longest_length : int
        The length of the longest peak list.

    """
    length_of_longest_peaks_list = 0
    with peaks.unfolded(unfold_navigation=True, unfold_signal=False):
        for array in peaks.data:
            if array.shape[0] > length_of_longest_peaks_list:
                length_of_longest_peaks_list = array.shape[0]
    return length_of_longest_peaks_list


def generate_marker_inputs_from_peaks(peaks):
    """Takes a peaks (defined in 2D) object from a STEM (more than 1 image) scan
    and returns markers.

    Parameters
    ----------
    peaks : :class:`pyxem.diffraction_vectors.DiffractionVectors`
        Identifies peaks in a diffraction signal.

    Example
    -------
    How to get these onto images::

        mmx,mmy = generate_marker_inputs_from_peaks(found_peaks)
        dp.plot(cmap='viridis')
        for mx,my in zip(mmx,mmy):
            m = hs.markers.point(x=mx,y=my,color='red',marker='x')
            dp.add_marker(m,plot_marker=True,permanent=False)

    """
    max_peak_len = _find_max_length_peaks(peaks)
    if peaks.data.dtype == np.dtype("O"):
        navshape = peaks.data.shape
    else:
        navshape = peaks.axes_manager.navigation_shape[::-1]
    pad = np.full((max_peak_len, *navshape, 2), np.nan)
    for coordinate in np.ndindex(navshape):
        array = peaks.data[coordinate]
        sl = (slice(0, array.shape[0]), *coordinate, slice(None))
        pad[sl] = array
    x = pad[..., 0]
    y = pad[..., 1]
    return x, y


class DiffractionVectors(BaseSignal):
    """Crystallographic mapping results containing the best matching crystal
    phase and orientation at each navigation position with associated metrics.

    Attributes
    ----------
    cartesian : np.array()
        Array of 3-vectors describing Cartesian coordinates associated with
        each diffraction vector.
    hkls : np.array()
        Array of Miller indices associated with each diffraction vector
        following indexation.
    """

    _signal_dimension = 0
    _signal_type = "diffraction_vectors"

    def __init__(self, *args, **kwargs):
        self.column_scale = kwargs.pop("column_scale", None)
        self.column_offsets = kwargs.pop("column_offsets", None)
        self.detector_shape = kwargs.pop("detector_shape", None)
        super().__init__(*args, **kwargs)
        self.cartesian = None
        self.hkls = None

    @classmethod
    def from_peaks(cls, peaks, center, calibration):
        """Takes a list of peak positions (pixel coordinates) and returns
        an instance of `Diffraction2D`

        Parameters
        ----------
        peaks : Signal
            Signal containing lists (np.array) of pixel coordinates specifying
            the reflection positions
        center : np.array
            Diffraction pattern center in array indices.
        calibration : np.array
            Calibration in reciprocal Angstroms per pixels for each of the dimensions.

        Returns
        -------
        vectors : :obj:`pyxem.signals.diffraction_vectors.DiffractionVectors`
            List of diffraction vectors
        """
        gvectors = peaks.map(
            peaks_as_gvectors, center=center, calibration=calibration, inplace=False
        )

        vectors = cls(gvectors)
        vectors.transpose(signal_axes=0)
        return vectors

    def _get_navigation_positions(self, flatten=False, real_units=True):
        nav_indexes = np.array(
            list(np.ndindex(self.axes_manager._navigation_shape_in_array))
        )
        if not real_units:
            scales = [1 for a in self.axes_manager.navigation_axes]
            offsets = [0 for a in self.axes_manager.navigation_axes]
        else:
            scales = [a.scale for a in self.axes_manager.navigation_axes]
            offsets = [a.offset for a in self.axes_manager.navigation_axes]

        if flatten:
            real_nav = np.array(
                [
                    np.array(ind) * scales + offsets
                    for ind in np.array(list(nav_indexes))
                ]
            )
        else:
            real_nav = np.reshape(
                [
                    np.array(ind) * scales + offsets
                    for ind in np.array(list(nav_indexes))
                ],
                self.axes_manager._navigation_shape_in_array + (-1,),
            )
        return real_nav

    def flatten_diffraction_vectors(
        self,
        real_units=True,
    ):
        """Flattens the diffraction vectors into a `DiffractionVector2D` object.

        Each navigation axis is transformed into a vector defined by the scale and offset.
        This method allows purely vector based actions like filtering or determining unique
        values.

        Parameters
        ----------
        real_units: bool
            If the navigation dimension should be flattened based on the pixel position
            or the real value as determined by the scale and offset.
        """
        nav_positions = self._get_navigation_positions(
            flatten=True, real_units=real_units
        )

        vectors = np.vstack(
            [
                np.hstack([np.tile(nav_pos, (len(self.data[ind]), 1)), self.data[ind]])
                for ind, nav_pos in zip(np.ndindex(self.data.shape), nav_positions)
            ]
        )

        if real_units:
            scales = [a.scale for a in self.axes_manager.navigation_axes]
            offsets = [a.offset for a in self.axes_manager.navigation_axes]
        else:
            scales = [1 for a in self.axes_manager.navigation_axes]
            offsets = [0 for a in self.axes_manager.navigation_axes]

        if self.column_offsets is None:
            column_offsets = [
                None,
            ] * (vectors.shape[1] - len(self.axes_manager.navigation_axes))
        else:
            column_offsets = self.column_offsets

        if self.column_scale is None:
            column_scale = [
                None,
            ] * (vectors.shape[1] - len(self.axes_manager.navigation_axes))
        else:
            column_scale = self.column_scale

        column_offsets = np.append(column_offsets, offsets)
        column_scale = np.append(column_scale, scales)

        return DiffractionVectors2D(
            vectors, column_offsets=column_offsets, column_scale=column_scale
        )

    def plot_diffraction_vectors(
        self,
        xlim=1.0,
        ylim=1.0,
        unique_vectors=None,
        distance_threshold=0.01,
        method="distance_comparison",
        min_samples=1,
        image_to_plot_on=None,
        image_cmap="gray",
        plot_label_colors=False,
        distance_threshold_all=0.005,
    ):  # pragma: no cover
        """Plot the unique diffraction vectors.

        Parameters
        ----------
        xlim : float
            The maximum x coordinate to be plotted.
        ylim : float
            The maximum y coordinate in reciprocal Angstroms to be plotted.
        unique_vectors : DiffractionVectors, optional
            The unique vectors to be plotted (optional). If not given, the
            unique vectors will be found by get_unique_vectors.
        distance_threshold : float, optional
            The minimum distance in reciprocal Angstroms between diffraction
            vectors for them to be considered unique diffraction vectors.
            Will be passed to get_unique_vectors if no unique vectors are
            given.
        method : str
            The method to use to determine unique vectors, if not given.
            Valid methods are 'strict', 'distance_comparison' and 'DBSCAN'.
            'strict' returns all vectors that are strictly unique and
            corresponds to distance_threshold=0.
            'distance_comparison' checks the distance between vectors to
            determine if some should belong to the same unique vector,
            and if so, the unique vector is iteratively updated to the
            average value.
            'DBSCAN' relies on the DBSCAN [1] clustering algorithm, and
            uses the Eucledian distance metric.
        min_samples : int, optional
            The minimum number of not identical vectors within one cluster
            for it to be considered a core sample, i.e. to not be considered
            noise. Will be passed to get_unique_vectors if no unique vectors
            are given. Only used if method=='DBSCAN'.
        image_to_plot_on : BaseSignal, optional
            If provided, the vectors will be plotted on top of this image.
            The image must be calibrated in terms of offset and scale.
        image_cmap : str, optional
            The colormap to plot the image in.
        plot_label_colors : bool, optional
            If True (default is False), also the vectors contained within each
            cluster will be plotted, with colors according to their
            cluster membership. If True, the unique vectors will be
            calculated by get_unique_vectors. Requires on method=='DBSCAN'.
        distance_threshold_all : float, optional
            The minimum distance, in calibrated units, between diffraction
            vectors inside one cluster for them to be plotted. Only used if
            plot_label_colors is True and requires method=='DBSCAN'.

        Returns
        -------
        fig : matplotlib figure
            The plot as a matplotlib figure.

        """
        fig = plt.figure()
        ax = fig.add_subplot(111)
        offset, scale = 0.0, 1.0
        if image_to_plot_on is not None:
            offset = image_to_plot_on.axes_manager[-1].offset
            scale = image_to_plot_on.axes_manager[-1].scale
            ax.imshow(image_to_plot_on, cmap=image_cmap)
        else:
            ax.set_xlim(-xlim, xlim)
            ax.set_ylim(ylim, -ylim)
            ax.set_aspect("equal")

        if plot_label_colors is True and method == "DBSCAN":
            clusters = self.get_unique_vectors(
                distance_threshold,
                method="DBSCAN",
                min_samples=min_samples,
                return_clusters=True,
            )[1]
            labs = clusters.labels_[clusters.core_sample_indices_]
            # Get all vectors from the clustering not considered noise
            cores = clusters.components_
            if cores.size == 0:
                warn(
                    "No clusters were found. Check parameters, or "
                    "use plot_label_colors=False."
                )
            else:
                peaks = DiffractionVectors(cores)
                peaks.transpose(signal_axes=1)
                # Since this original number of vectors can be huge, we
                # find a reduced number of vectors that should be plotted, by
                # running a new clustering on all the vectors not considered
                # noise, considering distance_threshold_all.
                peaks = peaks.get_unique_vectors(
                    distance_threshold_all, min_samples=1, return_clusters=False
                )
                peaks_all_len = peaks.data.shape[0]
                labels_to_plot = np.zeros(peaks_all_len)
                peaks_to_plot = np.zeros((peaks_all_len, 2))
                # Find the labels of each of the peaks to plot by referring back
                # to the list of labels for the original vectors.
                for n, peak in zip(np.arange(peaks_all_len), peaks):
                    index = distance_matrix([peak.data], cores).argmin()
                    peaks_to_plot[n] = cores[index]
                    labels_to_plot[n] = labs[index]
                # Assign a color value to each label, and shuffle these so that
                # adjacent clusters hopefully get distinct colors.
                cmap_lab = get_cmap("gist_rainbow")
                lab_values_shuffled = np.arange(np.max(labels_to_plot) + 1)
                np.random.shuffle(lab_values_shuffled)
                labels_steps = np.array(
                    list(map(lambda n: lab_values_shuffled[int(n)], labels_to_plot))
                )
                labels_steps = labels_steps / (np.max(labels_to_plot) + 1)
                # Plot all peaks
                for lab, peak in zip(labels_steps, peaks_to_plot):
                    ax.plot(
                        (peak[0] - offset) / scale,
                        (peak[1] - offset) / scale,
                        ".",
                        color=cmap_lab(lab),
                    )
        if unique_vectors is None:
            unique_vectors = self.get_unique_vectors(
                distance_threshold, method=method, min_samples=min_samples
            )
        # Plot the unique vectors
        ax.plot(
            (unique_vectors.data.T[0] - offset) / scale,
            (unique_vectors.data.T[1] - offset) / scale,
            "kx",
        )
        plt.tight_layout()
        plt.axis("off")
        return fig

    def plot_diffraction_vectors_on_signal(self, signal, *args, **kwargs):
        """Plot the diffraction vectors on a signal.

        Parameters
        ----------
        signal : ElectronDiffraction2D
            The ElectronDiffraction2D signal object on which to plot the peaks.
            This signal must have the same navigation dimensions as the peaks.
        *args :
            Arguments passed to signal.plot()
        **kwargs :
            Keyword arguments passed to signal.plot()
        """
        mmx, mmy = generate_marker_inputs_from_peaks(self)
        signal.plot(*args, **kwargs)
        for mx, my in zip(mmx, mmy):
<<<<<<< HEAD
            m = point(x=mx, y=my, color="red", marker="x")
=======
            m = Point(x=mx, y=my, color="red", marker="x")
>>>>>>> 09a0ce54
            signal.add_marker(m, plot_marker=True, permanent=False)

    def get_magnitudes(self, *args, **kwargs):
        """Calculate the magnitude of diffraction vectors.

        Parameters
        ----------
        *args:
            Arguments to be passed to map().
        **kwargs:
            Keyword arguments to map().

        Returns
        -------
        magnitudes : BaseSignal
            A signal with navigation dimensions as the original diffraction
            vectors containg an array of gvector magnitudes at each
            navigation position.

        """
        magnitudes = self.map(
            np.linalg.norm, inplace=False, axis=-1, ragged=True, *args, **kwargs
        )

        return magnitudes

    def get_magnitude_histogram(self, bins, *args, **kwargs):
        """Obtain a histogram of gvector magnitudes.

        Parameters
        ----------
        bins : numpy array
            The bins to be used to generate the histogram.
        *args:
            Arguments to get_magnitudes().
        **kwargs:
            Keyword arguments to get_magnitudes().

        Returns
        -------
        ghis : Signal1D
            Histogram of gvector magnitudes.

        """
        gmags = self.get_magnitudes(*args, **kwargs)

        if len(self.axes_manager.signal_axes) == 0:
            glist = []
            for i in gmags._iterate_signal():
                for j in np.arange(len(i[0])):
                    glist.append(i[0][j])
            gs = np.asarray(glist)
            gsig = Signal1D(gs)
            ghis = gsig.get_histogram(bins=bins)

        else:
            ghis = gmags.get_histogram(bins=bins)

        ghis.axes_manager.signal_axes[0].name = "k"
        ghis.axes_manager.signal_axes[0].units = "$A^{-1}$"

        return ghis

    def get_unique_vectors(self, *args, **kwargs):
        """Returns diffraction vectors considered unique by:
        strict comparison, distance comparison with a specified
        threshold, or by clustering using DBSCAN [1].

        Parameters
        ----------
        distance_threshold : float
            The minimum distance between diffraction vectors for them to
            be considered unique diffraction vectors. If
            distance_threshold==0, the unique vectors will be determined
            by strict comparison.
        method : str
            The method to use to determine unique vectors. Valid methods
            are 'strict', 'distance_comparison' and 'DBSCAN'.
            'strict' returns all vectors that are strictly unique and
            corresponds to distance_threshold=0.
            'distance_comparison' checks the distance between vectors to
            determine if some should belong to the same unique vector,
            and if so, the unique vector is iteratively updated to the
            average value.
            'DBSCAN' relies on the DBSCAN [1] clustering algorithm, and
            uses the Eucledian distance metric.
        min_samples : int, optional
            The minimum number of not strictly identical vectors within
            one cluster for the cluster to be considered a core sample,
            i.e. to not be considered noise. Only used for method='DBSCAN'.
        return_clusters : bool, optional
            If True (False is default), the DBSCAN clustering result is
            returned. Only used for method='DBSCAN'.

        References
        ----------
        [1] https://scikit-learn.org/stable/modules/generated/sklearn.
            cluster.DBSCAN.html

        Returns
        -------
        unique_peaks : DiffractionVectors
            The unique diffraction vectors.
        clusters : DBSCAN
            The results from the clustering, given as class DBSCAN.
            Only returned if method='DBSCAN' and return_clusters=True.
        """
        flattened_vectors = self.flatten_diffraction_vectors(real_units=True)

        return flattened_vectors.get_unique_vectors(*args, **kwargs)

    def filter_magnitude(self, min_magnitude, max_magnitude, *args, **kwargs):
        """Filter the diffraction vectors to accept only those with a magnitude
        within a user specified range.

        Parameters
        ----------
        min_magnitude : float
            Minimum allowed vector magnitude.
        max_magnitude : float
            Maximum allowed vector magnitude.
        *args:
            Arguments to be passed to map().
        **kwargs:
            Keyword arguments to map().

        Returns
        -------
        filtered_vectors : DiffractionVectors
            Diffraction vectors within allowed magnitude tolerances.
        """
        # If ragged the signal axes will not be defined
        filtered_vectors = self.map(
            filter_vectors_ragged,
            min_magnitude=min_magnitude,
            max_magnitude=max_magnitude,
            inplace=False,
            ragged=True,
            *args,
            **kwargs
        )
        return filtered_vectors

    def filter_basis(self, basis, distance=0.5, **kwargs):
        """
        Filter vectors to only the set of vectors which is close
        to a basis set of vectors. If there is no vector within the `distance`
        parameter of the vector np.`nan` will be returned.

        Parameters
        ----------
        basis: array-like or BaseSignal
            The set of vectors to be compared.
        distance: float
            The distance between vectors and basis which detemine if the vector
            is associated with the basis vector. If no vector is inside the
            distance np.nan will be returned.
        kwargs: dict
            Any other parameters passed to the `hyperspy.BaseSignal.Map` function.
        Returns
        -------
        vectors: DiffractionVectors or DiffractionVectors2D
            The filtered list of diffraction vectors.  If basis is
            an instance of hyperspy.Signals.BaseSignal and instance of the
            DiffractionVectors class will be returned otherwise an instance
            of the DiffractionVectors2D class will be returned.
        """
        ragged = isinstance(basis, BaseSignal) and (
            basis.axes_manager.navigation_shape == self.axes_manager.navigation_shape
        )
        kwargs["ragged"] = ragged
        if not ragged:
            kwargs["output_signal_size"] = np.shape(basis)
            kwargs["output_dtype"] = float

        filtered_vectors = self.map(
            filter_vectors_near_basis, basis=basis, distance=distance, **kwargs
        )
        return filtered_vectors

    def filter_detector_edge(self, exclude_width, *args, **kwargs):
        """Filter the diffraction vectors to accept only those not within a
        user specified proximity to the detector edge.

        Parameters
        ----------
        exclude_width : int
            The width of the region adjacent to the detector edge from which
            vectors will be excluded.
        *args:
            Arguments to be passed to map().
        **kwargs:
            Keyword arguments to map().

        Returns
        -------
        filtered_vectors : DiffractionVectors
            Diffraction vectors within allowed detector region.
        """
        x_threshold = (
            self.pixel_calibration * (self.detector_shape[0] / 2)
            - self.pixel_calibration * exclude_width
        )
        y_threshold = (
            self.pixel_calibration * (self.detector_shape[1] / 2)
            - self.pixel_calibration * exclude_width
        )
        filtered_vectors = self.map(
            filter_vectors_edge_ragged,
            x_threshold=x_threshold,
            y_threshold=y_threshold,
            inplace=False,
            ragged=True,
            *args,
            **kwargs
        )
        return filtered_vectors

    def get_diffracting_pixels_map(self, in_range=None, binary=False):
        """Map of the number of vectors at each navigation position.

        Parameters
        ----------
        in_range : tuple
            Tuple (min_magnitude, max_magnitude) the minimum and maximum
            magnitude of vectors to be used to form the map.
        binary : boolean
            If True a binary image with diffracting pixels taking value == 1 is
            returned.

        Returns
        -------
        crystim : Signal2D
            2D map of diffracting pixels.
        """
        if in_range:
            filtered = self.filter_magnitude(in_range[0], in_range[1])
            xim = filtered.map(get_npeaks, inplace=False, ragged=False).as_signal2D(
                (0, 1)
            )
        else:
            xim = self.map(get_npeaks, inplace=False, ragged=False).as_signal2D((0, 1))
        # Make binary if specified
        if binary is True:
            xim = xim >= 1.0
        # Set properties
        xim = transfer_navigation_axes_to_signal_axes(xim, self)
        xim.change_dtype("float")
        xim.set_signal_type("signal2d")
        xim.metadata.General.title = "Diffracting Pixels Map"

        return xim

    def calculate_cartesian_coordinates(
        self, accelerating_voltage, camera_length, *args, **kwargs
    ):
        """Get cartesian coordinates of the diffraction vectors.

        Parameters
        ----------
        accelerating_voltage : float
            The acceleration voltage with which the data was acquired.
        camera_length : float
            The camera length in meters.
        """
        # Imported here to avoid circular dependency
        from diffsims.utils.sim_utils import get_electron_wavelength

        wavelength = get_electron_wavelength(accelerating_voltage)
        self.cartesian = self.map(
            detector_to_fourier,
            wavelength=wavelength,
            camera_length=camera_length * 1e10,
            inplace=False,
            parallel=False,  # TODO: For testing
            ragged=True,
            *args,
            **kwargs
<<<<<<< HEAD
        )


class DiffractionVectors2D(DiffractionVectors):
    """Crystallographic mapping results containing the best matching crystal
    phase and orientation at each navigation position with associated metrics.

    Attributes
    ----------
    cartesian : np.array()
        Array of 3-vectors describing Cartesian coordinates associated with
        each diffraction vector.
    hkls : np.array()
        Array of Miller indices associated with each diffraction vector
        following indexation.
    """

    _signal_dimension = 2

    def __init__(self, *args, **kw):
        super().__init__(*args, **kw)
        if self.axes_manager.signal_dimension != 2:
            self.axes_manager.set_signal_dimension(2)

        self.labels = kw.get("labels", None)
=======
        )
>>>>>>> 09a0ce54
<|MERGE_RESOLUTION|>--- conflicted
+++ resolved
@@ -26,11 +26,7 @@
 from sklearn.cluster import DBSCAN
 
 from hyperspy.signals import BaseSignal, Signal1D
-<<<<<<< HEAD
-from hyperspy.drawing._markers import point
-=======
 from hyperspy.drawing._markers.point import Point
->>>>>>> 09a0ce54
 
 from pyxem.utils.signal import (
     transfer_navigation_axes,
@@ -415,11 +411,7 @@
         mmx, mmy = generate_marker_inputs_from_peaks(self)
         signal.plot(*args, **kwargs)
         for mx, my in zip(mmx, mmy):
-<<<<<<< HEAD
-            m = point(x=mx, y=my, color="red", marker="x")
-=======
             m = Point(x=mx, y=my, color="red", marker="x")
->>>>>>> 09a0ce54
             signal.add_marker(m, plot_marker=True, permanent=False)
 
     def get_magnitudes(self, *args, **kwargs):
@@ -698,7 +690,6 @@
             ragged=True,
             *args,
             **kwargs
-<<<<<<< HEAD
         )
 
 
@@ -723,7 +714,4 @@
         if self.axes_manager.signal_dimension != 2:
             self.axes_manager.set_signal_dimension(2)
 
-        self.labels = kw.get("labels", None)
-=======
-        )
->>>>>>> 09a0ce54
+        self.labels = kw.get("labels", None)