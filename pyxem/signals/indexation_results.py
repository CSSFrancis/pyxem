--- conflicted
+++ resolved
@@ -475,19 +475,10 @@
     """
     index, _, rotation, mirror = result[n_best_index, :].T
     index = index.astype(int)
-<<<<<<< HEAD
-    if isinstance(all_vectors, DiffractingVector) and all_vectors.ndim == 1:
-        # Only one simulation
-        vectors = all_vectors
-    elif all_vectors.ndim == 0:
-        # Only one simulation, but in an array
-        vectors = np.atleast_1d(all_vectors)[0]
-=======
     if vectors.ndim == 0:
         data = vectors
         phase = phases
         hkl = hkl
->>>>>>> 6718a9e9
     else:
         data = vectors[index]
         phase = phases[phase_index[index]]
@@ -505,13 +496,9 @@
     coordinate_format = vectors.coordinate_format
     vectors = ~rotation * vectors.to_miller()
     vectors = DiffractingVector(
-<<<<<<< HEAD
         vectors.phase,
         xyz=-vectors.data.copy(),  # Negating for proper alignment - is this flipping z direction?
-        intensity=intensity,
-=======
-        vectors.phase, xyz=vectors.data.copy(), intensity=intensities
->>>>>>> 6718a9e9
+        intensity=intensities,
     )
     vectors.coordinate_format = coordinate_format
     vectors.original_hkl = hkl
@@ -1041,13 +1028,10 @@
         all_markers = []
         for n in range(n_best):
             vectors = self.to_vectors(
-<<<<<<< HEAD
-                n_best_index=n, lazy_output=True, navigation_chunks=navigation_chunks
-=======
+                n_best_index=n,
+                return_object=False,
                 lazy_output=True,
                 navigation_chunks=navigation_chunks,
-                return_object=False,
->>>>>>> 6718a9e9
             )
             color = marker_colors[n % len(marker_colors)]
             if include_intensity:
