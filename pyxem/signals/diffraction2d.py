--- conflicted
+++ resolved
@@ -1470,107 +1470,6 @@
 
         mt._add_permanent_markers_to_signal(self, marker_list)
 
-<<<<<<< HEAD
-    def lazy_virtual_bright_field(
-        self, cx=None, cy=None, r=None, lazy_result=False, show_progressbar=True
-    ):
-        """Get a virtual bright field signal.
-
-        Can be sum the whole diffraction plane, or a circle subset.
-        If any of the parameters are None, it will sum the whole diffraction
-        plane.
-
-        Parameters
-        ----------
-        cx, cy : floats, optional
-            x- and y-centre positions.
-        r : float, optional
-            Outer radius.
-        lazy_result : bool, optional
-            If True, will not compute the data directly, but
-            return a lazy signal. Default False
-        show_progressbar : bool, optional
-            Default True.
-
-        Returns
-        -------
-        virtual_bf_signal : HyperSpy 2D signal
-
-        See Also
-        --------
-        get_integrated_intensity
-        """
-        warnings.warn("This method is depreacted and will be removed in the next version",FutureWarning)
-        det_shape = self.axes_manager.signal_shape
-        if (cx is None) or (cy is None) or (r is None):
-            mask_array = np.zeros(det_shape[::-1], dtype=np.bool)
-        else:
-            mask_array = pst._make_circular_mask(cx, cy, det_shape[0], det_shape[1], r)
-            mask_array = np.invert(mask_array)
-        data = dt._mask_array(self.data, mask_array=mask_array).sum(axis=(-2, -1))
-        s_bf = LazySignal2D(data)
-        if not lazy_result:
-            s_bf.compute(progressbar=show_progressbar)
-        for nav_axes, sig_axes in zip(
-            self.axes_manager.navigation_axes, s_bf.axes_manager.signal_axes
-        ):
-            pst._copy_axes_object_metadata(nav_axes, sig_axes)
-
-        return s_bf
-
-    def lazy_virtual_annular_dark_field(
-        self, cx, cy, r_inner, r, lazy_result=False, show_progressbar=True
-    ):
-        """Get a virtual annular dark field signal.
-
-        Parameters
-        ----------
-        cx, cy : floats
-            x- and y-centre positions.
-        r_inner : float
-            Inner radius.
-        r : float
-            Outer radius.
-        lazy_result : bool, optional
-            If True, will not compute the data directly, but
-            return a lazy signal. Default False
-        show_progressbar : bool, default True
-
-        Returns
-        -------
-        virtual_adf_signal : HyperSpy 2D signal
-
-        See Also
-        --------
-        get_integrated_intensity
-        """
-        warnings.warn("This method is depreacted and will be removed in the next version",FutureWarning)
-
-        if r_inner > r:
-            raise ValueError(
-                "r_inner must be higher than r. The argument order is "
-                + "(cx, cy, r_inner, r)"
-            )
-        det_shape = self.axes_manager.signal_shape
-
-        mask_array0 = pst._make_circular_mask(cx, cy, det_shape[0], det_shape[1], r)
-        mask_array1 = pst._make_circular_mask(
-            cx, cy, det_shape[0], det_shape[1], r_inner
-        )
-        mask_array = mask_array0 == mask_array1
-
-        data = dt._mask_array(self.data, mask_array=mask_array).sum(axis=(-2, -1))
-        s_adf = LazySignal2D(data)
-        if not lazy_result:
-            s_adf.compute(progressbar=show_progressbar)
-        for nav_axes, sig_axes in zip(
-            self.axes_manager.navigation_axes, s_adf.axes_manager.signal_axes
-        ):
-            pst._copy_axes_object_metadata(nav_axes, sig_axes)
-        return s_adf
-
-=======
->>>>>>> 0748ce66
     def angular_mask(self, angle0, angle1, centre_x_array=None, centre_y_array=None):
         """Get a bool array with True values between angle0 and angle1.
         Will use the (0, 0) point as given by the signal as the centre,
