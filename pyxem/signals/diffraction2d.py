--- conflicted
+++ resolved
@@ -225,76 +225,6 @@
         if not inplace:
             return s_shift
 
-<<<<<<< HEAD
-    def get_azimuthal_integral1d(
-        self,
-        npt,
-        mask=None,
-        radial_range=None,
-        azimuth_range=None,
-        wavelength=None,
-        inplace=False,
-        method="splitpixel",
-        sum=False,
-        lazy_result=None,
-        **kwargs,
-    ):
-        """Creates a polar reprojection using pyFAI's azimuthal integrate 2d. This method is designed
-        with 2 cases in mind. (1) the signal has pyxem style units, if a wavelength is not provided
-        no account is made for the curvature of the Ewald sphere. (2) the signal has pyFAI style units,
-        in which case the detector kwarg must be provided.
-
-        Parameters
-        ----------
-        npt: int
-            The number of radial points to calculate
-        mask:  boolean array or BaseSignal
-            A boolean mask to apply to the data to exclude some points.
-            If mask is a baseSignal then it is itereated over as well.
-        radial_range: None or (float, float)
-            The radial range over which to perform the integration. Default is
-            the full frame
-        azimuth_range:None or (float, float)
-            The azimuthal range over which to perform the integration. Default is
-            from -pi to pi
-        wavelength: None or float
-            The wavelength of for the microscope. Has to be in the same units as the pyxem units if you want
-            it to properly work.
-        inplace: bool
-            If the signal is overwritten or copied to a new signal
-        method: str
-             Can be “numpy”, “cython”, “BBox” or “splitpixel”, “lut”, “csr”,
-             “nosplit_csr”, “full_csr”, “lut_ocl” and “csr_ocl” if you want
-             to go on GPU. To Specify the device: “csr_ocl_1,2”
-        sum: bool
-            If true returns the pixel split sum rather than the azimuthal integration which
-            gives the mean.
-        lazy_result : optional
-            If True, the result will be a lazy signal. If False, a non-lazy signal.
-            By default, if the signal is lazy, the result will also be lazy.
-            If the signal is non-lazy, the result will be non-lazy.
-
-        Other Parameters
-        -------
-        dummy: float
-            Value for dead/masked pixels
-        delta_dummy: float
-            Percision value for dead/masked pixels
-        correctSolidAngle: bool
-            Correct for the solid angle of each pixel if True
-        dark: ndarray
-            The dark noise image
-        flat: ndarray
-            The flat field correction image
-        safe: bool
-            Do some extra checks to ensure LUT/CSR is still valid. False is faster.
-        show_progressbar: bool
-            If True shows a progress bar for the mapping function
-        parallel: bool
-            If true launches paralell workers for the integration
-        max_workers: int
-            The number of streams to initialize. Only used if parallel=True
-=======
     def rotate_diffraction(self, angle, parallel=True, show_progressbar=True):
         """
         Rotate the diffraction dimensions.
@@ -307,7 +237,6 @@
             Default True
         show_progressbar : bool
             Default True
->>>>>>> a0ff9703
 
         Returns
         -------
@@ -319,60 +248,6 @@
         >>> s_rot = s.rotate_diffraction(30, show_progressbar=False)
 
         """
-<<<<<<< HEAD
-        if lazy_result is None:
-            lazy_result = self._lazy
-        signal_type = self._signal_type
-        unit = to_unit(self.unit)
-        sig_shape = self.axes_manager.signal_shape
-        if radial_range is None:
-            radial_range = _get_radial_extent(ai=self.ai, shape=sig_shape, unit=unit)
-            radial_range[0] = 0
-
-        data_dask_array = _get_dask_array(self)
-        chunks = data_dask_array.chunks[:-2] + ((npt,),)
-        drop_axis = (len(self.axes_manager.shape) - 2, len(self.axes_manager.shape) - 1)
-        new_axis = self.axes_manager.navigation_dimension
-        integration_dask_array = _process_dask_array(
-            data_dask_array,
-            azimuthal_integrate1d,
-            drop_axis=drop_axis,
-            new_axis=new_axis,
-            chunks=chunks,
-            output_signal_size=(npt,),
-            azimuthal_integrator=self.ai,
-            npt_rad=npt,
-            azimuth_range=azimuth_range,
-            radial_range=radial_range,
-            method=method,
-            unit=unit,
-            sum=sum,
-            **kwargs,
-        )
-
-        # Dealing with axis changes
-        if inplace:
-            result = self
-            result.axes_manager.remove(self.axes_manager.signal_axes[0])
-            result.data = integration_dask_array
-            result._lazy = True
-        else:
-            result = LazySignal1D(integration_dask_array)
-            result.set_signal_type(signal_type)
-            transfer_navigation_axes(result, self)
-        k_axis = result.axes_manager.signal_axes[0]
-        k_axis.name = "Radius"
-        k_axis.scale = (radial_range[1] - radial_range[0]) / npt
-        k_axis.units = unit.unit_symbol
-        k_axis.offset = radial_range[0]
-
-        result.set_signal_type(signal_type)
-        if not lazy_result:
-            result.compute()
-
-        if not inplace:
-            return result
-=======
         s_rotated = self.map(
             rotate,
             ragged=False,
@@ -388,7 +263,6 @@
 
     def flip_diffraction_x(self):
         """Flip the dataset along the diffraction x-axis.
->>>>>>> a0ff9703
 
         The function returns a new signal, but the data itself
         is a view of the original signal. So changing the returned signal
@@ -2212,7 +2086,6 @@
         self.metadata.set_item("Signal.ai", ai)
         return None
 
-
     def get_azimuthal_integral1d(
         self,
         npt,
@@ -2223,6 +2096,7 @@
         inplace=False,
         method="splitpixel",
         sum=False,
+        lazy_result=None,
         **kwargs,
     ):
         """Creates a polar reprojection using pyFAI's azimuthal integrate 2d. This method is designed
@@ -2255,6 +2129,10 @@
         sum: bool
             If true returns the pixel split sum rather than the azimuthal integration which
             gives the mean.
+        lazy_result : optional
+            If True, the result will be a lazy signal. If False, a non-lazy signal.
+            By default, if the signal is lazy, the result will also be lazy.
+            If the signal is non-lazy, the result will be non-lazy.
 
         Other Parameters
         -------
@@ -2301,6 +2179,8 @@
         >>> det = Detector(pixel1=1e-4, pixel2=1e-4)
         >>> ds.get_azimuthal_integral1d(npt_rad=100, detector_dist=.2, detector= det, wavelength=2.508e-12)
         """
+        if lazy_result is None:
+            lazy_result = self._lazy
         signal_type = self._signal_type
         unit = to_unit(self.unit)
         sig_shape = self.axes_manager.signal_shape
@@ -2308,32 +2188,49 @@
             radial_range = _get_radial_extent(ai=self.ai, shape=sig_shape, unit=unit)
             radial_range[0] = 0
 
-        integration = self.map(
+        data_dask_array = _get_dask_array(self)
+        chunks = data_dask_array.chunks[:-2] + ((npt,),)
+        drop_axis = (len(self.axes_manager.shape) - 2, len(self.axes_manager.shape) - 1)
+        new_axis = self.axes_manager.navigation_dimension
+        integration_dask_array = _process_dask_array(
+            data_dask_array,
             azimuthal_integrate1d,
+            drop_axis=drop_axis,
+            new_axis=new_axis,
+            chunks=chunks,
+            output_signal_size=(npt,),
             azimuthal_integrator=self.ai,
             npt_rad=npt,
             azimuth_range=azimuth_range,
             radial_range=radial_range,
             method=method,
-            inplace=inplace,
             unit=unit,
             sum=sum,
             **kwargs,
         )
+
         # Dealing with axis changes
         if inplace:
-            k_axis = self.axes_manager.signal_axes[0]
-            self.set_signal_type(signal_type)
+            result = self
+            result.axes_manager.remove(self.axes_manager.signal_axes[0])
+            result.data = integration_dask_array
+            result._lazy = True
         else:
-            integration.set_signal_type(signal_type)
-            transfer_navigation_axes(integration, self)
-            k_axis = integration.axes_manager.signal_axes[0]
+            result = LazySignal1D(integration_dask_array)
+            result.set_signal_type(signal_type)
+            transfer_navigation_axes(result, self)
+        k_axis = result.axes_manager.signal_axes[0]
         k_axis.name = "Radius"
         k_axis.scale = (radial_range[1] - radial_range[0]) / npt
         k_axis.units = unit.unit_symbol
         k_axis.offset = radial_range[0]
 
-        return integration
+        result.set_signal_type(signal_type)
+        if not lazy_result:
+            result.compute()
+
+        if not inplace:
+            return result
 
     def get_azimuthal_integral2d(
         self,
