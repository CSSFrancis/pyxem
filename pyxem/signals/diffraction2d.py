# -*- coding: utf-8 -*-
# Copyright 2016-2023 The pyXem developers
#
# This file is part of pyXem.
#
# pyXem is free software: you can redistribute it and/or modify
# it under the terms of the GNU General Public License as published by
# the Free Software Foundation, either version 3 of the License, or
# (at your option) any later version.
#
# pyXem is distributed in the hope that it will be useful,
# but WITHOUT ANY WARRANTY; without even the implied warranty of
# MERCHANTABILITY or FITNESS FOR A PARTICULAR PURPOSE.  See the
# GNU General Public License for more details.
#
# You should have received a copy of the GNU General Public License
# along with pyXem.  If not, see <http://www.gnu.org/licenses/>.


import numpy as np
from skimage import filters
from skimage.morphology import square
from scipy.ndimage import rotate
from skimage import morphology
import dask.array as da
from dask.diagnostics import ProgressBar
from tqdm import tqdm
import warnings
from importlib import import_module

import hyperspy.api as hs
from hyperspy.signals import Signal2D, BaseSignal
from hyperspy._signals.lazy import LazySignal
from hyperspy._signals.signal2d import LazySignal2D
from hyperspy.misc.utils import isiterable

from pyxem.signals import (
    CommonDiffraction,
    DPCBaseSignal,
    DPCSignal1D,
    DPCSignal2D,
    LazyDPCBaseSignal,
    LazyDPCSignal1D,
    LazyDPCSignal2D,
)
from pyxem.utils.pyfai_utils import (
    get_azimuthal_integrator,
    _get_radial_extent,
    _get_setup,
)
from pyxem.utils.expt_utils import (
    azimuthal_integrate1d,
    azimuthal_integrate2d,
    gain_normalise,
    regional_filter,
    circular_mask,
    find_beam_offset_cross_correlation,
    convert_affine_to_transform,
    apply_transformation,
    find_beam_center_blur,
    find_beam_center_interpolate,
    integrate_radially,
    medfilt_1d,
    sigma_clip,
)
from pyxem.utils.dask_tools import (
    _get_dask_array,
    get_signal_dimension_host_chunk_slice,
    align_single_frame,
)
from pyxem.utils.signal import (
    select_method_from_method_dict,
    transfer_navigation_axes,
)

<<<<<<< HEAD
from pyxem.utils.vector_utils import _find_peaks, get_chunk_offsets, get_overlap_grids
=======
from pyxem.utils.vector_utils import _find_peaks, get_chunk_offsets, trim_vectors
>>>>>>> 09a0ce54
import pyxem.utils.pixelated_stem_tools as pst
import pyxem.utils.dask_tools as dt
import pyxem.utils.marker_tools as mt
import pyxem.utils.ransac_ellipse_tools as ret
from pyxem.utils._deprecated import deprecated, deprecated_argument


class Diffraction2D(Signal2D, CommonDiffraction):
    """Signal class for two-dimensional diffraction data in Cartesian coordinates."""

    _signal_type = "diffraction"

    """ Methods that make geometrical changes to a diffraction pattern """

    def apply_affine_transformation(
        self, D, order=1, keep_dtype=False, inplace=True, *args, **kwargs
    ):
        """Correct geometric distortion by applying an affine transformation.

        Parameters
        ----------
        D : array or Signal2D of arrays
            3x3 np.array (or Signal2D thereof) specifying the affine transform
            to be applied.
        order : 1,2,3,4 or 5
            The order of interpolation on the transform. Default is 1.
        keep_dtype : bool
            If True dtype of returned ElectronDiffraction2D Signal is that of
            the input, if False, casting to higher precision may occur.
        inplace : bool
            If True (default), this signal is overwritten. Otherwise, returns a
            new signal.
        *args:
            Arguments to be passed to map().
        **kwargs:
            Keyword arguments to be passed to map().

        Returns
        -------
            ElectronDiffraction2D Signal containing the affine Transformed
            diffraction patterns.

        """

        shape = self.axes_manager.signal_shape
        if isinstance(D, np.ndarray):
            transformation = convert_affine_to_transform(D, shape)
        else:
            transformation = D.map(
                convert_affine_to_transform, shape=shape, inplace=False
            )

        if not keep_dtype:
            out_dtype = float
        else:
            out_dtype = self.data.dtype

        output_shape = kwargs.get("output_shape", shape)
        return self.map(
            apply_transformation,
            transformation=transformation,
            output_dtype=out_dtype,
            output_signal_size=output_shape,
            order=order,
            keep_dtype=keep_dtype,
            inplace=inplace,
            *args,
            **kwargs,
        )

    def shift_diffraction(
        self,
        shift_x,
        shift_y,
        interpolation_order=1,
        parallel=True,
        inplace=False,
        show_progressbar=True,
    ):
        """Shift the diffraction patterns in a pixelated STEM signal.

        The points outside the boundaries are set to zero.

        Parameters
        ----------
        shift_x, shift_y : int or NumPy array
            If given as int, all the diffraction patterns will have the same
            shifts. Each diffraction pattern can also have different shifts,
            by passing a NumPy array with the same dimensions as the navigation
            axes.
        interpolation_order : int
            When shifting, a spline interpolation is used. This parameter
            sets the order of this spline. Must be between 0 and 5.
            Note that in some low-signal and high noise datasets, using a
            non-zero order might lead to artifacts. See the docstring in
            scipy.ndimage.shift for more information. Default 1.
        parallel : bool
            If True, run the processing on several cores.
            In most cases this should be True, but for debugging False can be
            useful. Default True
        inplace : bool
            If True (default), the data is replaced by the result. Useful when
            working with very large datasets, as this avoids doubling the
            amount of memory needed. If False, a new signal with the results
            is returned.
        show_progressbar : bool
            Default True.

        Returns
        -------
        shifted_signal : Diffraction2D signal

        Examples
        --------
        >>> s = pxm.dummy_data.get_disk_shift_simple_test_signal()
        >>> s_c = s.center_of_mass(threshold=3., show_progressbar=False)
        >>> s_c -= 25 # To shift the center disk to the middle (25, 25)
        >>> s_shift = s.shift_diffraction(
        ...     s_c.inav[0].data, s_c.inav[1].data,
        ...     show_progressbar=False)
        >>> s_shift.plot()

        Using a different interpolation order

        >>> s_shift = s.shift_diffraction(
        ...     s_c.inav[0].data, s_c.inav[1].data, interpolation_order=3,
        ...     show_progressbar=False)

        """

        if (not isiterable(shift_x)) or (not isiterable(shift_y)):
            shift_x, shift_y = pst._make_centre_array_from_signal(
                self, x=shift_x, y=shift_y
            )
        s_shift_x = BaseSignal(shift_x).T
        s_shift_y = BaseSignal(shift_y).T

        s_shift = self.map(
            pst._shift_single_frame,
            inplace=inplace,
            ragged=False,
            parallel=parallel,
            show_progressbar=show_progressbar,
            interpolation_order=interpolation_order,
            shift_x=s_shift_x,
            shift_y=s_shift_y,
        )
        if not inplace:
            return s_shift

    def rotate_diffraction(self, angle, parallel=True, show_progressbar=True):
        """
        Rotate the diffraction dimensions.

        Parameters
        ----------
        angle : scalar
            Clockwise rotation in degrees.
        parallel : bool
            Default True
        show_progressbar : bool
            Default True

        Returns
        -------
        rotated_signal : Diffraction2D class

        Examples
        --------
        >>> s = pxm.dummy_data.get_holz_simple_test_signal()
        >>> s_rot = s.rotate_diffraction(30, show_progressbar=False)

        """
        s_rotated = self.map(
            rotate,
            ragged=False,
            angle=-angle,
            reshape=False,
            parallel=parallel,
            inplace=False,
            show_progressbar=show_progressbar,
        )
        if self._lazy:
            s_rotated.compute(show_progressbar=show_progressbar)
        return s_rotated

    def flip_diffraction_x(self):
        """Flip the dataset along the diffraction x-axis.

        The function returns a new signal, but the data itself
        is a view of the original signal. So changing the returned signal
        will also change the original signal (and visa versa). To avoid
        changing the original signal, use the deepcopy method afterwards,
        but note that this requires double the amount of memory.
        See below for an example of this.

        Returns
        -------
        flipped_signal : Diffraction2D signal

        Example
        -------
        >>> s = pxm.dummy_data.get_holz_simple_test_signal()
        >>> s_flip = s.flip_diffraction_x()

        To avoid changing the original object afterwards

        >>> s_flip = s.flip_diffraction_x().deepcopy()

        """
        s_out = self.copy()
        s_out.axes_manager = self.axes_manager.deepcopy()
        s_out.data = np.flip(self.data, axis=-1)
        return s_out

    def flip_diffraction_y(self):
        """Flip the dataset along the diffraction y-axis.

        The function returns a new signal, but the data itself
        is a view of the original signal. So changing the returned signal
        will also change the original signal (and visa versa). To avoid
        changing the original signal, use the deepcopy method afterwards,
        but note that this requires double the amount of memory.
        See below for an example of this.


        Returns
        -------
        flipped_signal : Diffraction2D signal

        Example
        -------
        >>> s = pxm.dummy_data.get_holz_simple_test_signal()
        >>> s_flip = s.flip_diffraction_y()

        To avoid changing the original object afterwards

        >>> s_flip = s.flip_diffraction_y().deepcopy()

        """
        s_out = self.copy()
        s_out.axes_manager = self.axes_manager.deepcopy()
        s_out.data = np.flip(self.data, axis=-2)
        return s_out

    """ Masking and other non-geometrical 'correction' to patterns """

    def get_direct_beam_mask(self, radius):
        """Generate a signal mask for the direct beam.

        Parameters
        ----------
        radius : float
            Radius for the circular mask in pixel units.

        Return
        ------
        signal-mask : ndarray
            The mask of the direct beam
        """
        shape = self.axes_manager.signal_shape
        center = (shape[1] - 1) / 2, (shape[0] - 1) / 2

        signal_mask = Signal2D(circular_mask(shape=shape, radius=radius, center=center))

        return signal_mask

    def apply_gain_normalisation(
        self, dark_reference, bright_reference, inplace=True, *args, **kwargs
    ):
        """Apply gain normalization to experimentally acquired electron
        diffraction patterns.

        Parameters
        ----------
        dark_reference : ElectronDiffraction2D
            Dark reference image.
        bright_reference : DiffractionSignal
            Bright reference image.
        inplace : bool
            If True (default), this signal is overwritten. Otherwise, returns a
            new signal.
        *args:
            Arguments to be passed to map().
        **kwargs:
            Keyword arguments to be passed to map().

        """
        return self.map(
            gain_normalise,
            dref=dark_reference,
            bref=bright_reference,
            inplace=inplace,
            *args,
            **kwargs,
        )

    def subtract_diffraction_background(
        self, method="median kernel", lazy_result=True, show_progressbar=True, **kwargs
    ):
        """Background subtraction of the diffraction data.

        Parameters
        ----------
        method : str, optional
            'difference of gaussians', 'median kernel', 'radial median', 'h-dome'
            'h-dome' is for non-lazy data only. Default 'median kernel'.
        lazy_result : bool, optional
            If True (default), will return a LazyDiffraction2D object. If False,
            will compute the result and return a Diffraction2D object.
        show_progressbar : bool, optional
            Default True
        **kwargs :
            To be passed to the method chosen: min_sigma/max_sigma, footprint,
            centre_x,centre_y / h

        Returns
        -------
        s : Diffraction2D or LazyDiffraction2D signal

        Examples
        --------
        >>> s = pxm.dummy_data.get_cbed_signal()
        >>> s_r = s.subtract_diffraction_background(method='median kernel',
        ...     footprint=20, lazy_result=False, show_progressbar=False)
        >>> s_r.plot()

        """

        # Ugly, should look into making this lazy compatible
        if method == "h-dome":
            self.data = self.data / np.max(self.data)
            bg_subtracted = self.map(regional_filter, inplace=False, **kwargs)
            bg_subtracted.map(filters.rank.mean, selem=square(3))
            bg_subtracted.data = bg_subtracted.data / np.max(bg_subtracted.data)
            return bg_subtracted

        dask_array = _get_dask_array(self)

        if method == "difference of gaussians":
            output_array = dt._background_removal_dog(dask_array, **kwargs)
        elif method == "median kernel":
            output_array = dt._background_removal_median(dask_array, **kwargs)
        elif method == "radial median":
            output_array = dt._background_removal_radial_median(dask_array, **kwargs)
        else:
            raise NotImplementedError(
                "The method specified, '{}', is not implemented. "
                "The different methods are: 'difference of gaussians',"
                " 'median kernel','radial median' or 'h-dome'.".format(method)
            )

        if not lazy_result:
            if show_progressbar:
                pbar = ProgressBar()
                pbar.register()
            output_array = output_array.compute()
            if show_progressbar:
                pbar.unregister()
            s = Diffraction2D(output_array)
        else:
            s = LazyDiffraction2D(output_array)
        pst._copy_signal_all_axes_metadata(self, s)
        return s

    def find_dead_pixels(
        self,
        dead_pixel_value=0,
        mask_array=None,
        lazy_result=False,
        show_progressbar=True,
    ):
        """Find dead pixels in the diffraction images.

        Parameters
        ----------
        dead_pixel_value : scalar
            Default 0
        mask_array : Boolean Numpy array
        lazy_result : bool
            If True, return a lazy signal. If False, compute
            the result and return a non-lazy signal. Default False.
        show_progressbar : bool

        Returns
        -------
        s_dead_pixels : HyperSpy 2D signal
            With dead pixels as True, rest as False.

        Examples
        --------
        >>> s = pxm.dummy_data.get_dead_pixel_signal()
        >>> s_dead_pixels = s.find_dead_pixels(show_progressbar=False)

        Using a mask array

        >>> import numpy as np
        >>> mask_array = np.zeros((128, 128), dtype=bool)
        >>> mask_array[:, 100:] = True
        >>> s = pxm.dummy_data.get_dead_pixel_signal()
        >>> s_dead_pixels = s.find_dead_pixels(
        ...     mask_array=mask_array, show_progressbar=False)

        Getting a lazy signal as output

        >>> s_dead_pixels = s.find_dead_pixels(
        ...     lazy_result=True, show_progressbar=False)

        See Also
        --------
        find_hot_pixels
        correct_bad_pixels

        """
        dask_array = _get_dask_array(self)

        dead_pixels = dt._find_dead_pixels(
            dask_array, dead_pixel_value=dead_pixel_value, mask_array=mask_array
        )
        s_dead_pixels = LazySignal2D(dead_pixels)
        if not lazy_result:
            s_dead_pixels.compute(show_progressbar=show_progressbar)
        return s_dead_pixels

    def find_hot_pixels(
        self,
        threshold_multiplier=500,
        mask_array=None,
        lazy_result=True,
        show_progressbar=True,
    ):
        """Find hot pixels in the diffraction images.

        Note: this method will be default return a lazy signal, since the
        size of the returned signal is the same shape as the original
        signal. So for large datasets actually calculating computing
        the results can use a lot of memory.

        In addition, this signal is currently not very optimized with
        regards to memory use, so be careful when using this method
        for large datasets.

        Parameters
        ----------
        threshold_multiplier : scalar
            Default 500
        mask_array : Boolean NumPy array
        lazy_result : bool
            If True, return a lazy signal. If False, compute
            the result and return a non-lazy signal. Default True.
        show_progressbar : bool

        Examples
        --------
        >>> s = pxm.dummy_data.get_hot_pixel_signal()
        >>> s_hot_pixels = s.find_hot_pixels(show_progressbar=False)

        Using a mask array

        >>> import numpy as np
        >>> mask_array = np.zeros((128, 128), dtype=bool)
        >>> mask_array[:, 100:] = True
        >>> s = pxm.dummy_data.get_hot_pixel_signal()
        >>> s_hot_pixels = s.find_hot_pixels(
        ...     mask_array=mask_array, show_progressbar=False)

        Getting a non-lazy signal as output

        >>> s_hot_pixels = s.find_hot_pixels(
        ...     lazy_result=False, show_progressbar=False)

        See Also
        --------
        find_dead_pixels
        correct_bad_pixels

        """
        dask_array = _get_dask_array(self)

        hot_pixels = dt._find_hot_pixels(
            dask_array, threshold_multiplier=threshold_multiplier, mask_array=mask_array
        )

        s_hot_pixels = LazySignal2D(hot_pixels)
        if not lazy_result:
            s_hot_pixels.compute(show_progressbar=show_progressbar)
        return s_hot_pixels

    def correct_bad_pixels(
        self,
        bad_pixel_array,
        show_progressbar=True,
        lazy_result=True,
        inplace=True,
        *args,
        **kwargs,
    ):
        """Correct bad (dead/hot) pixels by replacing their values with the mean value of neighbors.

        Parameters
        ----------
        bad_pixel_array : array-like
            List of pixels to correct
        show_progressbar : bool, optional
            Default True
        lazy_result : bool, optional
            When working lazily, determines if the result is computed. Default is True (ie. no .compute)
        inplace : bool, optional
            When working in memory, determines if operation is performed inplace, default is True. When
            working lazily the result will NOT be inplace.
        *args :
            passed to .map() if working in memory
        **kwargs :
            passed to .map() if working in memory

        Returns
        -------
        signal_corrected : Diffraction2D or LazyDiffraction2D

        Examples
        --------
        >>> s = pxm.dummy_data.get_hot_pixel_signal()
        >>> s_hot_pixels = s.find_hot_pixels(
        ...     show_progressbar=False, lazy_result=True)
        >>> s_corr = s.correct_bad_pixels(s_hot_pixels)

        See Also
        --------
        find_dead_pixels
        find_hot_pixels

        """
        dask_array = self.data
        bad_pixel_removed = dt._remove_bad_pixels(dask_array, bad_pixel_array.data)
        s_bad_pixel_removed = LazyDiffraction2D(bad_pixel_removed)
        pst._copy_signal2d_axes_manager_metadata(self, s_bad_pixel_removed)
        if not lazy_result:
            s_bad_pixel_removed.compute(show_progressbar=show_progressbar)
        return s_bad_pixel_removed

    """ Direct beam and peak finding tools """

    def get_direct_beam_position(
        self, method, lazy_output=None, signal_slice=None, **kwargs
    ):
        """Estimate the direct beam position in each experimentally acquired
        electron diffraction pattern.

        Parameters
        ----------
        method : str,
            Must be one of "cross_correlate", "blur", "interpolate" or "center_of_mass".

           "cross_correlate": Center finding using cross-correlation of circles of
                `radius_start` to `radius_finish`.
           "blur": Center finding by blurring each frame with a Gaussian kernel with
                standard deviation `sigma` and finding the maximum.
           "interpolate": Finding the center by summing along X/Y and finding the peak
                for each axis independently. Data is blurred first using a Gaussian kernel
                with standard deviation "sigma".
           "center_of_mass": The center is found using a calculation of the center of mass.
                Optionally a `mask` can be applied to focus on just the center of some
                dataset. A threshold value can also be given to suppress contrast from
                weaker diffraction features.
        lazy_output : optional
            If True, s_shifts will be a lazy signal. If False, a non-lazy signal.
            By default, if the signal is (non-)lazy, the result will also be (non-)lazy.
        signal_slice : None or tuple
            A tuple defining the (low_x,high_x, low_y, high_y) to slice the data before
            finding the direct beam. Equivalent to
            s.isig[low_x:high_x, low_y:high_y].get_direct_beam_position()+[low_x,low_y])
        **kwargs:
            Keyword arguments to be passed to the method function.

        Returns
        -------
        s_shifts : HyperSpy Signal1D
            Array containing the shifts for each SED pattern, with the first
            signal index being the x-shift and the second the y-shift.

        """
        if signal_slice is not None:
            sig_axes = self.axes_manager.signal_axes
            low_x, high_x, low_y, high_y = signal_slice
            low_x, high_x = sig_axes[0].value_range_to_indices(low_x, high_x)
            low_y, high_y = sig_axes[1].value_range_to_indices(low_y, high_y)
            signal = self.isig[low_x:high_x, low_y:high_y]
        else:
            signal = self
        if "lazy_result" in kwargs:
            warnings.warn(
                "lazy_result was replaced with lazy_output in version 0.14",
                DeprecationWarning,
            )
            lazy_output = kwargs.pop("lazy_result")

        if lazy_output is None:
            lazy_output = signal._lazy

        signal_shape = signal.axes_manager.signal_shape
        origin_coordinates = np.array(signal_shape) / 2

        method_dict = {
            "cross_correlate": find_beam_offset_cross_correlation,
            "blur": find_beam_center_blur,
            "interpolate": find_beam_center_interpolate,
            "center_of_mass": None,
        }

        method_function = select_method_from_method_dict(
            method, method_dict, print_help=False, **kwargs
        )

        if method == "cross_correlate":
            shifts = signal.map(
                method_function,
                inplace=False,
                output_signal_size=(2,),
                output_dtype=np.float32,
                lazy_output=lazy_output,
                **kwargs,
            )
        elif method == "blur":
            centers = signal.map(
                method_function,
                inplace=False,
                output_signal_size=(2,),
                output_dtype=np.int16,
                lazy_output=lazy_output,
                **kwargs,
            )
            shifts = -centers + origin_coordinates
        elif method == "interpolate":
            centers = signal.map(
                method_function,
                inplace=False,
                output_signal_size=(2,),
                output_dtype=np.float32,
                lazy_output=lazy_output,
                **kwargs,
            )
            shifts = -centers + origin_coordinates
        elif method == "center_of_mass":
            if "mask" in kwargs and signal_slice is not None:
                x, y, r = kwargs["mask"]
                x = x - signal_slice[0]
                y = y - signal_slice[1]
                kwargs["mask"] = (x, y, r)
            centers = signal.center_of_mass(
                lazy_result=lazy_output,
                show_progressbar=False,
                **kwargs,
            )
            shifts = -centers.T + origin_coordinates

        if signal_slice is not None:
            shifted_center = [(low_x + high_x) / 2, (low_y + high_y) / 2]
            unshifted_center = np.array(self.axes_manager.signal_shape) / 2
            shift = np.subtract(unshifted_center, shifted_center)
            shifts = shifts + shift

        shifts.set_signal_type("beam_shift")

        return shifts

    def center_direct_beam(
        self,
        method=None,
        half_square_width=None,
        shifts=None,
        return_shifts=False,
        subpixel=True,
        lazy_output=None,
        align_kwargs=None,
        inplace=True,
        *args,
        **kwargs,
    ):
        """Estimate the direct beam position in each experimentally acquired
        electron diffraction pattern and translate it to the center of the
        image square.

        Parameters
        ----------
        method : str {'cross_correlate', 'blur', 'interpolate', 'center_of_mass'}
            Method used to estimate the direct beam position. The direct
            beam position can also be passed directly with the shifts parameter.
        half_square_width : int
            Half the side length of square that captures the direct beam in all
            scans. Means that the centering algorithm is stable against
            diffracted spots brighter than the direct beam. Crops the diffraction
            pattern to `half_sqare_width` pixels around th center of the diffraction
            pattern.
        shifts : Signal, optional
            The position of the direct beam, which can either be passed with this
            parameter (shifts), or calculated on its own.
            Both shifts and the signal need to have the same navigation shape, and
            shifts needs to have one signal dimension with size 2.
        return_shifts : bool, default False
            If True, the values of applied shifts are returned
        subpixel : bool, optional
            If True, the data will be interpolated, allowing for subpixel shifts of
            the diffraction patterns. This can lead to changes in the total intensity
            of the diffraction images, see Notes for more information. If False, the
            data is not interpolated. Default True.
        lazy_result : optional
            If True, the result will be a lazy signal. If False, a non-lazy signal.
            By default, if the signal is lazy, the result will also be lazy.
            If the signal is non-lazy, the result will be non-lazy.
        align_kwargs : dict
            Parameters passed to the alignment function. See scipy.ndimage.shift
            for more information about the parameters.
        *args, **kwargs :
            Passed to the function which estimate the direct beam position.

        Example
        -------
        >>> s.center_direct_beam(method='blur', sigma=1)

        Using the shifts parameter

        >>> s_shifts = s.get_direct_beam_position(
        ...    method="interpolate", sigma=1, upsample_factor=2, kind="nearest")
        >>> s.center_direct_beam(shifts=s_shifts)

        Notes
        -----
        If the signal has an integer dtype, and subpixel=True is used (the default)
        the total intensity in the diffraction images will most likely not be preserved.
        This is due to subpixel=True utilizing interpolation. To keep the total intensity
        use a float dtype, which can be done by s.change_dtype('float32', rechunk=False).

        """
        if "lazy_result" in kwargs:
            warnings.warn(
                "lazy_result was replaced with lazy_output in version 0.14",
                DeprecationWarning,
            )
            lazy_output = kwargs.pop("lazy_result")
        if (shifts is None) and (method is None):
            raise ValueError("Either method or shifts parameter must be specified")
        if (shifts is not None) and (method is not None):
            raise ValueError(
                "Only one of the shifts or method parameters should be specified, "
                "not both"
            )
        if align_kwargs is None:
            align_kwargs = {}
        signal_shape = self.axes_manager.signal_shape
        signal_center = np.array(signal_shape) / 2
        temp_signal = self

        # Cropping the signal around the center alternatively use the signal_slice when
        # Direct beam is not near the center.
        if shifts is None:
            if half_square_width is not None:
                min_x = int(signal_center[0] - half_square_width)
                max_x = int(signal_center[0] + half_square_width)

                min_y = int(signal_center[1] - half_square_width)
                max_y = int(signal_center[1] + half_square_width)
                sig_slice = (min_x, max_x, min_y, max_y)
                kwargs["signal_slice"] = sig_slice
            shifts = self.get_direct_beam_position(
                method=method, lazy_output=lazy_output, **kwargs
            )
        if "order" not in align_kwargs:
            if subpixel:
                align_kwargs["order"] = 1
            else:
                align_kwargs["order"] = 0
        aligned = self.map(
            align_single_frame,
            shifts=shifts,
            inplace=inplace,
            lazy_output=lazy_output,
            output_dtype=self.data.dtype,
            output_signal_size=self.axes_manager.signal_shape[::-1],
            **align_kwargs,
        )

        if return_shifts and inplace:
            return shifts
        elif return_shifts:
            return shifts, aligned
        else:
            return aligned

    def threshold_and_mask(self, threshold=None, mask=None, show_progressbar=True):
        """Get a thresholded and masked of the signal.

        Useful for figuring out optimal settings for the center_of_mass
        method.

        Parameters
        ----------
        threshold : number, optional
            The thresholding will be done at mean times
            this threshold value.
        mask : tuple (x, y, r)
            Round mask centered on x and y, with radius r.
        show_progressbar : bool
            Default True

        Returns
        -------
        s_out : Diffraction2D signal

        Examples
        --------
        >>> s = pxm.dummy_data.get_disk_shift_simple_test_signal()
        >>> mask = (25, 25, 10)
        >>> s_out = s.threshold_and_mask(
        ...     mask=mask, threshold=2, show_progressbar=False)
        >>> s_out.plot()

        """
        if self._lazy:
            raise NotImplementedError(
                "threshold_and_mask is currently not implemented for "
                "lazy signals. Use compute() first to turn signal into "
                "a non-lazy signal. Note that this will load the full "
                "dataset into memory, which might crash your computer."
            )
        if mask is not None:
            x, y, r = mask
            im_x, im_y = self.axes_manager.signal_shape
            mask = pst._make_circular_mask(x, y, im_x, im_y, r)
        s_out = self.map(
            function=pst._threshold_and_mask_single_frame,
            ragged=False,
            inplace=False,
            parallel=True,
            show_progressbar=show_progressbar,
            threshold=threshold,
            mask=mask,
        )
        return s_out

<<<<<<< HEAD
    def map_blockwise(self, func, pass_spanned=False, overlap=None,  **kwargs):
        if not self._lazy:
            signal = self.as_lazy()
            signal.rechunk(nav_chunks=self.axes_manager.navigation_shape)
        else:
            signal = self
        spanned = [c == s or c == (s,) for c, s in zip(signal.data.chunks, signal.data.shape)]

        drop_axes = np.squeeze(np.argwhere(spanned))
        adjust_chunks = {}
        for i in range(len(signal.data.shape)):
            if i not in drop_axes:
                adjust_chunks[i] = 1
            else:
                adjust_chunks[i] = -1
        pattern = np.argwhere(np.logical_not(spanned))[:, 0]
        if len(pattern) == 0:
            pattern = [0, ]
        if pass_spanned:
            kwargs["spanned"] = spanned
        offsets = get_chunk_offsets(signal.data)
        offsets = da.from_array(offsets, chunks=(1,)*len(pattern)+(-1, -1))
        if overlap is not None:
            overlap =

        new_args = (signal.data, range(len(signal.data.shape)))


        # Applying the function blockwise
        offsets_pattern = list(pattern)+list(range(len(signal.data.shape)-2, len(signal.data.shape)))
        new_args += (offsets, offsets_pattern)
=======
    def map_blockwise(self,
                      func,
                      pass_spanned=False,
                      overlap=None,
                      **kwargs):
        if not self._lazy:
            return func(self.data,offset=None,  **kwargs)

        spanned = [c == s or c == (s,) for c, s in zip(self.data.chunks, self.data.shape)]
        drop_axes = np.squeeze(np.argwhere(spanned))  # (1,2,3)
        adjust_chunks = {}
        for i in range(len(self.data.shape)):
            if i not in drop_axes:
                adjust_chunks[i] = 1  # chunks to 1
            else:
                adjust_chunks[i] = -1  # Remove axis
        pattern = np.argwhere(np.logical_not(spanned))[:, 0]  # [0,]
        if len(pattern) == 0:  # all spanned
            pattern = [0, ]
        if pass_spanned:
            kwargs["spanned"] = spanned
        # do offsets before
        offsets = get_chunk_offsets(self.data)
        offsets = da.from_array(offsets, chunks=(1,)*len(pattern)+(-1, -1))

        if overlap is not None:
            overlaps = {i: 0 if s else overlap for i, s in enumerate(spanned)}
            boundary = None
            data = da.overlap.overlap(self.data,
                              depth=overlaps,
                              boundary=boundary)
            trims = trim_vectors(data,
                                                    depth=overlaps,
                                                    boundary=boundary)

        else:
            data = self.data

        new_args = (data, range(len(data.shape)))  # [0,1,2,3]

        # Applying the function blockwise
        offsets_pattern = list(pattern)+list(range(len(data.shape)-2, len(data.shape))) #
        new_args += (offsets, offsets_pattern)
        if overlap:
            trims = da.from_array(trims, chunks=(1,) * len(pattern) + (-1, -1))
            new_args += (trims, offsets_pattern)

>>>>>>> 09a0ce54
        ref = da.reshape(da.blockwise(func, pattern,
                                      *new_args,
                                      adjust_chunks=adjust_chunks,
                                      dtype=object,
                                      concatenate=True,
                                      align_arrays=False,
                                      **kwargs),
                         (-1,)
                         )
        ref = ref.compute()
        return ref

<<<<<<< HEAD
=======
    @deprecated_argument(since="0.15.0", name="lazy_result", alternative="lazy_output", removal="1.00.0")
>>>>>>> 09a0ce54
    def center_of_mass(
        self,
        threshold=None,
        mask=None,
        lazy_result=None,
        lazy_output=False,
        show_progressbar=True,
        chunk_calculations=None,
    ):
        """Get the centre of the STEM diffraction pattern using
        center of mass. Threshold can be set to only use the most
        intense parts of the pattern. A mask can be used to exclude
        parts of the diffraction pattern.

        Parameters
        ----------
        threshold : number, optional
            The thresholding will be done at mean times
            this threshold value.
        mask : tuple (x, y, r), optional
            Round mask centered on x and y, with radius r.
        signal_slice : tuple (low_x, high_x, low_y, high_y)
            Slice the data. Equivilent to s.isig[low_x:high_x, low_y,
        lazy_result : bool, optional
            If True, will not compute the data directly, but
            return a lazy signal. Default False
        show_progressbar : bool, optional
            Default True
        chunk_calculations : tuple, optional
            Chunking values when running the calculations.

        Returns
        -------
        s_com : DPCSignal
            DPCSignal with beam shifts along the navigation dimension
            and spatial dimensions as the signal dimension(s).

        Examples
        --------
        With mask centered at x=105, y=120 and 30 pixel radius

        >>> s = pxm.dummy_data.get_disk_shift_simple_test_signal()
        >>> mask = (25, 25, 10)
        >>> s_com = s.center_of_mass(mask=mask, show_progressbar=False)
        >>> s_color = s_com.get_color_signal()

        Also threshold

        >>> s_com = s.center_of_mass(threshold=1.5, show_progressbar=False)

        Get a lazy signal, then calculate afterwards

        >>> s_com = s.center_of_mass(lazy_result=True, show_progressbar=False)
        >>> s_com.compute(show_progressbar=False)

        """
        det_shape = self.axes_manager.signal_shape
        nav_dim = self.axes_manager.navigation_dimension
        if chunk_calculations is None:
            chunk_calculations = [16] * nav_dim + list(det_shape)
        if mask is not None:
            x, y, r = mask
            mask_array = pst._make_circular_mask(x, y, det_shape[0], det_shape[1], r)
            mask_array = np.invert(mask_array)
        else:
            mask_array = None
        if self._lazy:
            dask_array = self.data.rechunk(chunk_calculations)
        else:
            dask_array = da.from_array(self.data, chunks=chunk_calculations)
        data = dt._center_of_mass_array(
            dask_array, threshold_value=threshold, mask_array=mask_array
        )
        if lazy_result:
            if nav_dim == 2:
                s_com = LazyDPCSignal2D(data)
            elif nav_dim == 1:
                s_com = LazyDPCSignal1D(data)
            elif nav_dim == 0:
                s_com = LazyDPCBaseSignal(data).T
        else:
            if show_progressbar:
                pbar = ProgressBar()
                pbar.register()
            data = data.compute()
            if show_progressbar:
                pbar.unregister()
            if nav_dim == 2:
                s_com = DPCSignal2D(data)
            elif nav_dim == 1:
                s_com = DPCSignal1D(data)
            elif nav_dim == 0:
                s_com = DPCBaseSignal(data).T
        s_com.axes_manager.navigation_axes[0].name = "Beam position"
        for nav_axes, sig_axes in zip(
            self.axes_manager.navigation_axes, s_com.axes_manager.signal_axes
        ):
            pst._copy_axes_object_metadata(nav_axes, sig_axes)
        return s_com

    def template_match_disk(self, disk_r=4, lazy_result=True, show_progressbar=True):
        """Template match the signal dimensions with a disk.

        Used to find diffraction disks in convergent beam electron
        diffraction data.

        Parameters
        ----------
        disk_r : scalar, optional
            Radius of the disk. Default 4.
        lazy_result : bool, default True
            If True, will return a LazyDiffraction2D object. If False,
            will compute the result and return a Diffraction2D object.
        show_progressbar : bool, default True

        Returns
        -------
        template_match : Diffraction2D object

        Examples
        --------
        >>> s = pxm.dummy_data.get_cbed_signal()
        >>> s_template = s.template_match_disk(
        ...     disk_r=5, show_progressbar=False)
        >>> s.plot()

        See Also
        --------
        template_match_ring
        template_match_with_binary_image

        """
        disk = morphology.disk(disk_r, self.data.dtype)
        s = self.template_match_with_binary_image(
            disk, lazy_result=lazy_result, show_progressbar=show_progressbar
        )
        return s

    def template_match_ring(
        self, r_inner=5, r_outer=7, lazy_result=True, show_progressbar=True
    ):
        """Template match the signal dimensions with a ring.

        Used to find diffraction rings in convergent beam electron
        diffraction data.

        Parameters
        ----------
        r_inner, r_outer : scalar, optional
            Inner and outer radius of the rings.
        lazy_result : bool, default True
            If True, will return a LazyDiffraction2D object. If False,
            will compute the result and return a Diffraction2D object.
        show_progressbar : bool, default True

        Returns
        -------
        template_match : Diffraction2D object

        Examples
        --------
        >>> s = pxm.dummy_data.get_cbed_signal()
        >>> s_template = s.template_match_ring(show_progressbar=False)
        >>> s.plot()

        See Also
        --------
        template_match_disk
        template_match_with_binary_image

        """
        if r_outer <= r_inner:
            raise ValueError(
                "r_outer ({0}) must be larger than r_inner ({1})".format(
                    r_outer, r_inner
                )
            )
        edge = r_outer - r_inner
        edge_slice = np.s_[edge:-edge, edge:-edge]

        ring_inner = morphology.disk(r_inner, dtype=bool)
        ring = morphology.disk(r_outer, dtype=bool)
        ring[edge_slice] = ring[edge_slice] ^ ring_inner
        s = self.template_match_with_binary_image(
            ring, lazy_result=lazy_result, show_progressbar=show_progressbar
        )
        return s

    def template_match_with_binary_image(
        self, binary_image, lazy_result=True, show_progressbar=True
    ):
        """Template match the signal dimensions with a binary image.

        Used to find diffraction disks in convergent beam electron
        diffraction data.

        Might also work with non-binary images, but this haven't been
        extensively tested.

        Parameters
        ----------
        binary_image : 2-D NumPy array
        lazy_result : bool, default True
            If True, will return a LazyDiffraction2D object. If False,
            will compute the result and return a Diffraction2D object.
        show_progressbar : bool, default True

        Returns
        -------
        template_match : Diffraction2D object

        Examples
        --------
        >>> s = pxm.dummy_data.get_cbed_signal()
        >>> binary_image = np.random.randint(0, 2, (6, 6))
        >>> s_template = s.template_match_with_binary_image(
        ...     binary_image, show_progressbar=False)
        >>> s.plot()

        See Also
        --------
        template_match_disk
        template_match_ring

        """
        dask_array = _get_dask_array(self)

        output_array = dt._template_match_with_binary_image(dask_array, binary_image)
        if not lazy_result:
            if show_progressbar:
                pbar = ProgressBar()
                pbar.register()
            output_array = output_array.compute()
            if show_progressbar:
                pbar.unregister()
            s = Diffraction2D(output_array)
        else:
            s = LazyDiffraction2D(output_array)
        pst._copy_signal_all_axes_metadata(self, s)
        return s

    def filter_signal_axes(self,
                           method="gaussian_filter",
                           **kwargs):
        if isinstance(method, str):
            name = "scipy.ndimage"
            _method = getattr(import_module(name), method)
        return self.map(_method, **kwargs)

    def get_num_chunked_axes(self):
        axes = np.arange(self.data.ndim)
        unspanned_dim = set(axes) - set(self.spanned_dimensions())
        chunked_dim = len(unspanned_dim)
        return chunked_dim

    def filter(self,
               method="gaussian_laplace",
               inplace=False,
               **kwargs
               ):
        """ Filters the entire dataset given some ndimage filter. If the dataset is lazy
        an appropriate filter from `dask-image` will be applied if applicable.

        Additional considerations for lazy signals are given to the chunk structure of
        some signal in order to maintain efficient computation.

        If you only want to filter some of the dimensions.

        """
        if isinstance(method, str):
            if self._lazy:
                name = "dask_image.ndfilters"
                _method = getattr(import_module(name), method)
            else:
                name = "scipy.ndimage"
                _method = getattr(import_module(name), method)
        else:
            _method = method

        if self._lazy:
            if self.get_num_chunked_axes() > 1:
                raise ValueError("Only one axis should be chunked when"
                                 "filtering the dataset. The complexity"
                                 "of filtering increases exponentially with"
                                 "the number of unchunked dimensions so it"
                                 "is highly recommended to rechunk your dataset.")
        new_data = _method(self.data, **kwargs)
        if inplace:
            self.data= new_data
            return
        else:
            return self._deepcopy_with_new_data(data=new_data)

    def find_peaks_nd_interactive(self, blocks=None):
        from pyxem.utils.peak_finder_nd import PeaksFinder2D
        if self._lazy:
            if blocks is None:
                blocks = len(self.data.blocks.shape) * (0,)
            new_data = self.data.blocks[blocks]
            signal = self._deepcopy_with_new_data(new_data)
            signal.compute()
        else:
            signal = self

        pk_finder = PeaksFinder2D(signal)
        pk_finder.gui()

    def spanned_dimensions(self):
        return np.nonzero([c == s or c == (s,) for c, s in zip(self.data.chunks,
                                                                      self.data.shape)])[0]

    def find_peaks_nd(self,
                      mask=None,
                      get_intensity=False,
                      extent_threshold=None,
                      extend_threshold=True,
                      min_distance=3,
                      footprint = None,
                      **kwargs):
        """Finds peaks in a nd array. This uses a map-overlap type approach so be careful about the
        amount of non-spanned chunks in the dataset.

        Parameters
        ----------
         mask: None or Array-Like
            The mask to determine which parts of the data set should be used to find peaks
        get_intensity: bool
            If the intensity at each position should be returned as well.
        extent_threshold: float(0.0 - 1.0) or None
            The threshold for determining the extent of some feature in all dimensions.  If none the
            extent will not be calculated.
        extend_threshold: bool
            If True, and the signal is Lazy the program will recompute the extents which extend
            past the
        """
        is_lazy = self._lazy
        dimensions = self.data.ndim
        if footprint is None:
            footprint = np.ones((min_distance,)*dimensions)
        array_indexes = [ax.index_in_array for ax in self.axes_manager._axes]
        labels = [self.axes_manager._axes[ind].name if isinstance(self.axes_manager._axes[ind].name, str)
                  else "axes-" + str(ind) for ind in array_indexes]
        if extent_threshold is not None:
            extent_labels = []
            for l in labels:
                extent_labels.append(l + "high")
                extent_labels.append(l + "low")
        if get_intensity:
<<<<<<< HEAD
            labels += ["intensity",]
=======
            labels += ["intensity", ]
>>>>>>> 09a0ce54
        if extent_threshold is not None:
            labels += extent_labels

        peaks = self.map_blockwise(_find_peaks,
                                   mask=mask,
                                   get_intensity=get_intensity,
                                   extent_threshold=extent_threshold,
                                   pass_spanned=True,
                                   footprint=footprint,
                                   **kwargs)

        peaks = [p for p in peaks if p is not None]
        if not peaks:
            print("No peaks found")
            return
        pks = np.vstack(peaks)
<<<<<<< HEAD

        # getting rid of duplicate edge peaks or not real edge peaks
        # if some peak is real then it will have a nearest neighbor peak
        # with an intensity that is within the footprint and that is
        # also a peak.
        if is_lazy:
            from scipy.spatial import KDTree
            # sort over all the unspanned_axes
            not_spanned = np.nonzero([c != s or c != (s,) for c, s in zip(self.data.chunks,
                                                                          self.data.shape)])[0]
            grids = get_overlap_grids(self.data,
                                      footprint=footprint,
                                      not_spanned=not_spanned)
            inds = []

            for g, s in zip(grids[not_spanned], not_spanned):
                sorted_ind = np.argsort(pks[:, s])
                sorted_col = pks[sorted_ind, s]
                lows = g[:, 0]
                highs = g[:, 1]
                lo = np.searchsorted(sorted_col, lows, side="left")
                hi = np.searchsorted(sorted_col, highs, side="right")
                for l, h in zip(lo, hi):
                    inds.append(sorted_ind[l:h])
            inds = np.unique(np.hstack(inds))
            in_grid = pks[inds, :dimensions]
            tree = KDTree(in_grid)
            dd, ii = tree.query(in_grid, k=[2])
            max_dist = np.power(np.sum(np.power(footprint.shape, 2)), .5)
            distance, index = np.squeeze(dd), np.squeeze(ii)
            delete_ind = index[distance > max_dist]
            cen_indexes = inds[distance <= max_dist]
            nn_indexes = inds[cen_indexes]
            org_int = pks[cen_indexes][:, dimensions]  # intensity of center
            comp_int = pks[nn_indexes][:, dimensions]  # intensity of nearest neighbor
            delete_ind = np.hstack([delete_ind, np.where(org_int < comp_int, cen_indexes, nn_indexes)])
            delete_ind = np.unique(delete_ind)
            pks = np.delete(pks, delete_ind, axis=0)

=======
>>>>>>> 09a0ce54
        from pyxem.signals.diffraction_vectors import DiffractionVectors2D
        peaks = DiffractionVectors2D(pks, labels=labels)
        return peaks

    @deprecated(
        since="0.15",
        alternative="hyperspy.signals.signal2d.find_peaks",
        removal="1.0.0",
    )
    def find_peaks_lazy(
        self, method="dog", lazy_result=True, show_progressbar=True, **kwargs
    ):
        """Find peaks in the signal dimensions.

        Can use either skimage's blob_dog or blob_log.

        Parameters
        ----------
        method : string, optional
            'dog'(default) for difference of Gaussians. 'log' for Laplacian of Gaussian.
        lazy_result : bool, optional
            Default True
        show_progressbar : bool, optional
            Default True
        **kwargs :
            Passed to the peakfinder, see skimage doc for details

        Returns
        -------
        peak_array : dask 2D object array
            Same size as the two last dimensions in data, in the form
            [[y0, x0], [y1, x1], ...].
            The peak positions themselves are stored in 2D NumPy arrays
            inside each position in peak_array. This is done instead of
            making a 4D NumPy array, since the number of found peaks can
            vary in each position.

        Example
        -------
        >>> s = pxm.dummy_data.get_cbed_signal()
        >>> peak_array = s.find_peaks_lazy()
        >>> peak_array_computed = peak_array.compute(show_progressbar=False)
        >>> peak02 = peak_array_computed[0, 2]
        >>> s.add_peak_array_as_markers(peak_array_computed)
        >>> s.plot()

        Change parameters

        >>> peak_array = s.find_peaks_lazy(
        ...     method='dog', min_sigma=1.2, max_sigma=27, sigma_ratio=2.2,
        ...     threshold=0.6, overlap=0.6, lazy_result=False,
        ...     show_progressbar=False)

        Using Laplacian of Gaussian

        >>> s = pxm.dummy_data.get_cbed_signal()
        >>> peak_array = s.find_peaks_lazy(
        ...     method='log', min_sigma=5, max_sigma=55, num_sigma=10,
        ...     threshold=0.2, overlap=0.86, lazy_result=False,
        ...     show_progressbar=False)
        >>> s.add_peak_array_as_markers(peak_array)
        >>> s.plot()

        """
        if not self._lazy:
            raise ValueError("Signal is not lazy, please use the non-lazy version")

        dask_array = self.data

        if method == "dog":
            output_array = dt._peak_find_dog(dask_array, **kwargs)
        elif method == "log":
            output_array = dt._peak_find_log(dask_array, **kwargs)
        else:
            raise ValueError("Method is not a valid name, should be dog or log")

        if not lazy_result:
            if show_progressbar:
                pbar = ProgressBar()
                pbar.register()
            output_array = output_array.compute()
            if show_progressbar:
                pbar.unregister()
        return output_array

    def peak_position_refinement_com(
        self, peak_array, square_size=10, lazy_result=True, show_progressbar=True
    ):
        """Refines the peak position using the center of mass.

        Parameters
        ----------
        peak_array : Numpy or Dask array
            Object with x and y coordinates of the peak positions.
            Must have the same dimensions as this signal's navigation
            dimensions.
        square_size : int
            Even integer, sub image from which the center of mass is
            calculated. Default 5.
        lazy_result : bool, default True
            If True, will return a LazyDiffraction2D object. If False,
            will compute the result and return a Diffraction2D object.
        show_progressbar : bool, default True

        Returns
        -------
        output_array : dask 2D object array
            Same size as the two last dimensions in data, in the form
            [[y0, x0], [y1, x1], ...].
            The peak positions themselves are stored in 2D NumPy arrays
            inside each position in peak_array. This is done instead of
            making a 4D NumPy array, since the number of found peaks can
            vary in each position.

        Examples
        --------
        >>> s = pxm.dummy_data.get_cbed_signal()
        >>> peak_array = s.find_peaks_lazy()
        >>> refined_peak_array = s.peak_position_refinement_com(peak_array, 20)
        >>> refined_peak_array_com = refined_peak_array.compute(
        ...     show_progressbar=False)
        >>> s.add_peak_array_as_markers(refined_peak_array_com)
        >>> s.plot()

        """
        if square_size % 2 != 0:  # If odd number, raise error
            raise ValueError(
                "square_size must be even number, not {0}".format(square_size)
            )
        dask_array = _get_dask_array(self)

        chunks_peak = dask_array.chunks[:-2]
        if hasattr(peak_array, "chunks"):
            peak_array_dask = da.rechunk(peak_array, chunks=chunks_peak)
        else:
            peak_array_dask = da.from_array(peak_array, chunks=chunks_peak)

        output_array = dt._peak_refinement_centre_of_mass(
            dask_array, peak_array_dask, square_size
        )

        if not lazy_result:
            if show_progressbar:
                pbar = ProgressBar()
                pbar.register()
            output_array = output_array.compute()
            if show_progressbar:
                pbar.unregister()
        return output_array

    def intensity_peaks(
        self, peak_array, disk_r=4, lazy_result=True, show_progressbar=True
    ):
        """Get intensity of a peak in the diffraction data.

        The intensity is calculated by taking the mean of the
        pixel values inside radius disk_r from the peak
        position.

        Parameters
        ----------
        peak_array : Numpy or Dask array
            Must have the same navigation shape as this signal.
        disk_r : int
            Radius of the disc chosen to take the mean value of
        lazy_result : bool, default True
            If True, will return a LazyDiffraction2D object. If False,
            will compute the result and return a Diffraction2D object.
        show_progressbar : bool, default True

        Returns
        -------
        intensity_array: Numpy or Dask array
            Same navigation shape as this signal, with peak position in
            x and y coordinates and the mean intensity.

        Examples
        --------
        >>> s = pxm.dummy_data.get_cbed_signal()
        >>> peak_array = s.find_peaks_lazy()
        >>> intensity_array = s.intensity_peaks(peak_array, disk_r=6)
        >>> intensity_array_computed = intensity_array.compute()

        """
        dask_array = _get_dask_array(self)

        chunks_peak = dask_array.chunks[:-2]
        if hasattr(peak_array, "chunks"):
            peak_array_dask = da.rechunk(peak_array, chunks=chunks_peak)
        else:
            peak_array_dask = da.from_array(peak_array, chunks=chunks_peak)

        output_array = dt._intensity_peaks_image(dask_array, peak_array_dask, disk_r)

        if not lazy_result:
            if show_progressbar:
                pbar = ProgressBar()
                pbar.register()
            output_array = output_array.compute()
            if show_progressbar:
                pbar.unregister()
        return output_array

    """ Plotting (or plotting adjacent) methods """

    def make_probe_navigation(self, method="fast"):
        nav_dim = self.axes_manager.navigation_dimension
        if (0 == nav_dim) or (nav_dim > 2):
            raise ValueError(
                "Probe navigation can only be made for signals with 1 or 2 "
                "navigation dimensions"
            )
        if method == "fast":
            x = round(self.axes_manager.signal_shape[0] / 2)
            y = round(self.axes_manager.signal_shape[1] / 2)
            if self._lazy:
                isig_slice = get_signal_dimension_host_chunk_slice(
                    x, y, self.data.chunks
                )
            else:
                isig_slice = np.s_[x, y]
            s = self.isig[isig_slice]
        elif method == "slow":
            s = self
        s_nav = s.T.sum()
        if s_nav._lazy:
            s_nav.compute()
        self._navigator_probe = s_nav

    def plot(self, *args, **kwargs):
        if "navigator" in kwargs:
            super().plot(*args, **kwargs)
        elif self.axes_manager.navigation_dimension > 2:
            super().plot(*args, **kwargs)
        elif self.axes_manager.navigation_dimension == 0:
            super().plot(*args, **kwargs)
        else:
            if hasattr(self, "_navigator_probe"):
                nav_sig_shape = self._navigator_probe.axes_manager.shape
                self_nav_shape = self.axes_manager.navigation_shape
                if nav_sig_shape != self_nav_shape:
                    raise ValueError(
                        "navigation_signal does not have the same shape "
                        "({0}) as the signal's navigation shape "
                        "({1})".format(nav_sig_shape, self_nav_shape)
                    )
            else:
                if self._lazy:
                    method = "fast"
                else:
                    method = "slow"
                self.make_probe_navigation(method=method)
            s_nav = self._navigator_probe
            kwargs["navigator"] = s_nav
            super().plot(*args, **kwargs)

    def add_peak_array_as_markers(
        self, peak_array, color="red", size=20, bool_array=None, bool_invert=False
    ):
        """Add a peak array to the signal as HyperSpy markers.

        Parameters
        ----------
        peak_array : NumPy 4D array
        color : string, optional
            Default 'red'
        size : scalar, optional
            Default 20
        bool_array : NumPy array
            Must be the same size as peak_array
        bool_invert : bool

        Examples
        --------
        >>> s, parray = pxm.dummy_data.get_simple_ellipse_signal_peak_array()
        >>> s.add_peak_array_as_markers(parray)
        >>> s.plot()

        """
        mt.add_peak_array_to_signal_as_markers(
            self,
            peak_array,
            color=color,
            size=size,
            bool_array=bool_array,
            bool_invert=bool_invert,
        )

    def add_ellipse_array_as_markers(
        self,
        ellipse_array,
        inlier_array=None,
        peak_array=None,
        nr=20,
        color_ellipse="blue",
        linewidth=1,
        linestyle="solid",
        color_inlier="blue",
        color_outlier="red",
        point_size=20,
    ):
        """Add a ellipse parameters array to a signal as HyperSpy markers.

        Useful to visualize the ellipse results.

        Parameters
        ----------
        ellipse_array : NumPy array
        inlier_array : NumPy array, optional
        peak_array : NumPy array, optional
        nr : scalar, optional
            Default 20
        color_ellipse : string, optional
            Default 'blue'
        linewidth : scalar, optional
            Default 1
        linestyle : string, optional
            Default 'solid'
        color_inlier : string, optional
            Default 'blue'
        color_outlier : string, optional
            Default 'red'
        point_size : scalar, optional

        Examples
        --------
        >>> s, parray = pxm.dummy_data.get_simple_ellipse_signal_peak_array()
        >>> import pyxem.utils.ransac_ellipse_tools as ret
        >>> ellipse_array, inlier_array = ret.get_ellipse_model_ransac(
        ...     parray, xf=95, yf=95, rf_lim=20, semi_len_min=40,
        ...     semi_len_max=100, semi_len_ratio_lim=5, max_trails=50)
        >>> s.add_ellipse_array_as_markers(
        ...     ellipse_array, inlier_array=inlier_array, peak_array=parray)
        >>> s.plot()

        """
        if len(self.data.shape) != 4:
            raise ValueError("Signal must be 4 dims to use this function")
        marker_list = ret._get_ellipse_markers(
            ellipse_array,
            inlier_array,
            peak_array,
            nr=20,
            color_ellipse="blue",
            linewidth=1,
            linestyle="solid",
            color_inlier="blue",
            color_outlier="red",
            point_size=20,
            signal_axes=self.axes_manager.signal_axes,
        )

        mt._add_permanent_markers_to_signal(self, marker_list)

    def angular_mask(self, angle0, angle1, centre_x_array=None, centre_y_array=None):
        """Get a bool array with True values between angle0 and angle1.
        Will use the (0, 0) point as given by the signal as the centre,
        giving an "angular" slice. Useful for analysing anisotropy in
        diffraction patterns.

        Parameters
        ----------
        angle0, angle1 : numbers
        centre_x_array, centre_y_array : NumPy 2D array, optional
            Has to have the same shape as the navigation axis of
            the signal.

        Returns
        -------
        mask_array : NumPy array
            The True values will be the region between angle0 and angle1.
            The array will have the same dimensions as the signal.

        Examples
        --------
        >>> s = pxm.dummy_data.get_holz_simple_test_signal()
        >>> s.axes_manager.signal_axes[0].offset = -25
        >>> s.axes_manager.signal_axes[1].offset = -25
        >>> mask_array = s.angular_mask(0.5*np.pi, np.pi)

        """

        bool_array = pst._get_angle_sector_mask(
            self,
            angle0,
            angle1,
            centre_x_array=centre_x_array,
            centre_y_array=centre_y_array,
        )
        return bool_array

    """ Variance generation methods """

    def get_variance(
        self,
        npt,
        method="Omega",
        dqe=None,
        spatial=False,
        navigation_axes=None,
        **kwargs,
    ):
        """Calculates the variance using one of the methods described in [1]. A shot noise correction
           and specification of axes to operate over are also possible.

        Parameters
        ----------
        npt : int
            The number of points to use in the azimuthal integration
        method : 'Omega' or 'r' or 're' or 'VImage', optional
            The method used to calculate the variance. Details in [1]
        dqe : int, optional
            The detector quantum efficiency or the pixel value for one electron.
        spatial : bool, optional
            Included intermediate spatial variance in output (only available if method=='r')
        navigation_axes : list or none, optional
            The axes to calculate the variance over.  The default is to use the navigation axes.
        **kwargs: dict
            Any keywords accepted for the get_azimuthal_integral1d() or get_azimuthal_integral2d() function

        Returns
        -------
        variance : array-like
            Calculate variance as it's own signal

        References
        ----------
        [1] Daulton, T. L et al, Ultramicroscopy, 110(10), 1279–1289, https://doi.org/10.1016/j.ultramic.2010.05.010
            Nanobeam diffraction fluctuation electron microscopy technique for structural characterization of disordered
            materials-Application to Al88-xY7Fe5Tix metallic glasses.
        """

        if method not in ["Omega", "r", "re", "VImage"]:
            raise ValueError(
                "Method must be one of [Omega, r, re, VImage]."
                "for more information read\n"
                "Daulton, T. L., Bondi, K. S., & Kelton, K. F. (2010)."
                " Nanobeam diffraction fluctuation electron microscopy"
                " technique for structural characterization of disordered"
                " materials-Application to Al88-xY7Fe5Tix metallic glasses."
                " Ultramicroscopy, 110(10), 1279–1289.\n"
                " https://doi.org/10.1016/j.ultramic.2010.05.010"
            )

        if method == "Omega":
            one_d_integration = self.get_azimuthal_integral1d(npt=npt, **kwargs)
            variance = (
                (one_d_integration**2).mean(axis=navigation_axes)
                / one_d_integration.mean(axis=navigation_axes) ** 2
            ) - 1
            if dqe is not None:
                sum_points = self.get_azimuthal_integral1d(
                    npt=npt, sum=True, **kwargs
                ).mean(axis=navigation_axes)
                variance = variance - ((sum_points**-1) * dqe)

        elif method == "r":
            one_d_integration = self.get_azimuthal_integral1d(npt=npt, **kwargs)
            integration_squared = (self**2).get_azimuthal_integral1d(
                npt=npt, **kwargs
            )
            # Full variance is the same as the unshifted phi=0 term in angular correlation
            full_variance = (integration_squared / one_d_integration**2) - 1

            if dqe is not None:
                full_variance = full_variance - ((one_d_integration**-1) * dqe)

            variance = full_variance.mean(axis=navigation_axes)

            if spatial:
                return variance, full_variance

        elif method == "re":
            one_d_integration = self.get_azimuthal_integral1d(npt=npt, **kwargs).mean(
                axis=navigation_axes
            )
            integration_squared = (
                (self**2)
                .get_azimuthal_integral1d(npt=npt, **kwargs)
                .mean(axis=navigation_axes)
            )
            variance = (integration_squared / one_d_integration**2) - 1

            if dqe is not None:
                sum_int = self.get_azimuthal_integral1d(npt=npt, **kwargs).mean()
                variance = variance - (sum_int**-1) * (1 / dqe)

        elif method == "VImage":
            variance_image = (
                (self**2).mean(axis=navigation_axes)
                / self.mean(axis=navigation_axes) ** 2
            ) - 1
            if dqe is not None:
                variance_image = variance_image - (
                    self.sum(axis=navigation_axes) ** -1
                ) * (1 / dqe)
            variance = variance_image.get_azimuthal_integral1d(npt=npt, **kwargs)
        return variance

    """ Methods associated with radial integration, not pyFAI based """

    @deprecated(
        since="0.15",
        alternative="pyxem.signals.diffraction2d.get_azimuthal_integral1d",
        removal="1.0.0",
    )
    def radial_integration(self):
        raise Exception("radial_integration has been renamed radial_average")

    @deprecated(
        since="0.15",
        alternative="pyxem.signals.diffraction2d.get_azimuthal_integral1d",
        removal="1.0.0",
    )
    def radial_average(
        self,
        centre_x=None,
        centre_y=None,
        mask_array=None,
        normalize=True,
        parallel=True,
        show_progressbar=True,
    ):
        """Radially average a pixelated STEM diffraction signal.

        Done by integrating over the azimuthal dimension, giving a
        profile of intensity as a function of scattering angle.

        Parameters
        ----------
        centre_x, centre_y : int or NumPy array, optional
            If given as int, all the diffraction patterns will have the same
            centre position. Each diffraction pattern can also have different
            centre position, by passing a NumPy array with the same dimensions
            as the navigation axes.
            Note: in either case both x and y values must be given. If one is
            missing, both will be set from the signal (0., 0.) positions.
            If no values are given, the (0., 0.) positions in the signal will
            be used.
        mask_array : Boolean NumPy array, optional
            Mask with the same shape as the signal.
        normalize : bool, default True
            If true, the returned radial profile will be normalized by the
            number of bins used for each average.
        parallel : bool, default True
            If True, run the processing on several cores.
            In most cases this should be True, but for debugging False can be
            useful.
        show_progressbar : bool
            Default True

        Returns
        -------
        HyperSpy signal, one less signal dimension than the input signal.

        See Also
        --------
        .get_azimuthal_integral1d

        """
        warnings.warn(
            "This method is deprecated, and will be removed in version 0.14.0, please use .get_azimuthal_integral1d",
            FutureWarning,
        )
        if (centre_x is None) or (centre_y is None):
            centre_x, centre_y = pst._make_centre_array_from_signal(self)
        elif (not isiterable(centre_x)) or (not isiterable(centre_y)):
            centre_x, centre_y = pst._make_centre_array_from_signal(
                self, x=centre_x, y=centre_y
            )
        radial_array_size = (
            pst._find_longest_distance(
                self.axes_manager.signal_axes[0].size,
                self.axes_manager.signal_axes[1].size,
                centre_x.min(),
                centre_y.min(),
                centre_x.max(),
                centre_y.max(),
            )
            + 1
        )
        if self._lazy:
            data = pst._radial_average_dask_array(
                self.data,
                return_sig_size=radial_array_size,
                centre_x=centre_x.flatten(),
                centre_y=centre_y.flatten(),
                mask_array=mask_array,
                normalize=normalize,
                show_progressbar=show_progressbar,
            )
            s_radial = hs.signals.Signal1D(data)
        else:
            if mask_array is not None:
                mask_array = Signal2D(mask_array)
            if self.data.ndim == centre_x.ndim:
                centre_x = Signal2D(centre_x)
                centre_y = Signal2D(centre_y)
            else:
                centre_x = BaseSignal(centre_x).T
                centre_y = BaseSignal(centre_y).T

            s_radial = self.map(
                pst._get_radial_profile_of_diff_image,
                normalize=normalize,
                centre_x=centre_x,
                centre_y=centre_y,
                mask=mask_array,
                inplace=False,
                ragged=False,
                parallel=parallel,
                radial_array_size=radial_array_size,
                show_progressbar=show_progressbar,
                lazy_output=False,
            )
            data = s_radial.data
        s_radial = hs.signals.Signal1D(data)
        return s_radial

    def angular_slice_radial_integration(self):
        raise Exception(
            "angular_slice_radial_integration has been renamed "
            "angular_slice_radial_average"
        )

    def angular_slice_radial_average(
        self,
        angleN=20,
        centre_x=None,
        centre_y=None,
        slice_overlap=None,
        show_progressbar=True,
    ):
        """Do radial average of different angular slices.
        Useful for analysing anisotropy in round diffraction features,
        such as diffraction rings from polycrystalline materials or
        higher order Laue zone rings.

        Parameters
        ----------
        angleN : int, default 20
            Number of angular slices. If angleN=4, each slice
            will be 90 degrees. The average will start in the top left
            corner (0, 0) when plotting using s.plot(), and go clockwise.
        centre_x, centre_y : int or NumPy array, optional
            If given as int, all the diffraction patterns will have the same
            centre position. Each diffraction pattern can also have different
            centre position, by passing a NumPy array with the same dimensions
            as the navigation axes.
            Note: in either case both x and y values must be given. If one is
            missing, both will be set from the signal (0., 0.) positions.
            If no values are given, the (0., 0.) positions in the signal will
            be used.
        slice_overlap : float, optional
            Amount of overlap between the slices, given in fractions of
            angle slice (0 to 1). For angleN=4, each slice will be 90
            degrees. If slice_overlap=0.5, each slice will overlap by 45
            degrees on each side. The range of the slices will then be:
            (-45, 135), (45, 225), (135, 315) and (225, 45).
            Default off: meaning there is no overlap between the slices.
        show_progressbar : bool
            Default True

        Returns
        -------
        signal : HyperSpy 1D signal
            With one more navigation dimensions (the angular slices) compared
            to the input signal.

        Examples
        --------
        >>> s = pxm.dummy_data.get_holz_simple_test_signal()
        >>> s_com = s.center_of_mass(show_progressbar=False)
        >>> s_ar = s.angular_slice_radial_average(
        ...     angleN=10, centre_x=s_com.inav[0].data,
        ...     centre_y=s_com.inav[1].data, slice_overlap=0.2,
        ...     show_progressbar=False)
        >>> s_ar.plot() # doctest: +SKIP

        """
        signal_list = []
        angle_list = []
        if slice_overlap is None:
            slice_overlap = 0
        else:
            if (slice_overlap < 0) or (slice_overlap > 1):
                raise ValueError(
                    "slice_overlap is {0}. But must be between "
                    "0 and 1".format(slice_overlap)
                )
        angle_step = 2 * np.pi / angleN
        for i in range(angleN):
            angle0 = (angle_step * i) - (angle_step * slice_overlap)
            angle1 = (angle_step * (i + 1)) + (angle_step * slice_overlap)
            angle_list.append((angle0, angle1))
        if (centre_x is None) or (centre_y is None):
            centre_x, centre_y = pst._make_centre_array_from_signal(self)
        elif (not isiterable(centre_x)) or (not isiterable(centre_y)):
            centre_x, centre_y = pst._make_centre_array_from_signal(
                self, x=centre_x, y=centre_y
            )

        for angle in tqdm(angle_list, disable=(not show_progressbar)):
            mask_array = self.angular_mask(
                angle[0], angle[1], centre_x_array=centre_x, centre_y_array=centre_y
            )
            s_r = self.radial_average(
                centre_x=centre_x,
                centre_y=centre_y,
                mask_array=mask_array,
                show_progressbar=show_progressbar,
            )
            signal_list.append(s_r)
        angle_scale = angle_list[1][1] - angle_list[0][1]
        signal = hs.stack(signal_list, new_axis_name="Angle slice")
        signal.axes_manager["Angle slice"].offset = angle_scale / 2
        signal.axes_manager["Angle slice"].scale = angle_scale
        signal.axes_manager["Angle slice"].units = "Radians"
        signal.axes_manager[-1].name = "Scattering angle"
        return signal

    """ Methods associated with radial integration, pyFAI based """

    @property
    def ai(self):
        try:
            return self.metadata.Signal["ai"]
        except (AttributeError):
            raise ValueError("ai property is not currently set")

    def set_ai(
        self, center=None, wavelength=None, affine=None, radial_range=None, **kwargs
    ):
        """This function sets the .ai parameter which stores an ~pyfai.AzimuthalIntegrator object based on
        the current calibration applied to the diffraction pattern.

        Parameters
        --------
        center: (x,y) or None
            The center of the diffraction pattern.  If None, the center is the middle of the image.
        wavelength: float
            The wavelength of the energy in 1/meters.  For proper treatment of Ewald Sphere
        affine: numpy.Array 3x3
            A 3x3 array which describes the affine distortion of the pattern. This is translated
            to a spline interpolation which is used in the pyFAI implementations
        radial_range: (start,stop)
            The start and stop of the radial range in real units

        Returns
        -------
        None :
            The metadata item Signal.ai is set

        """
        if wavelength is None and self.unit not in ["2th_deg", "2th_rad"]:
            raise ValueError(
                "if the unit is not '2th_deg' or '2th_rad' then a wavelength must be given."
            )

        pixel_scale = [
            self.axes_manager.signal_axes[0].scale,
            self.axes_manager.signal_axes[1].scale,
        ]

        sig_shape = self.axes_manager.signal_shape
        setup = _get_setup(wavelength, self.unit, pixel_scale, radial_range)
        detector, dist, radial_range = setup
        ai = get_azimuthal_integrator(
            detector=detector,
            detector_distance=dist,
            shape=sig_shape,
            center=center,
            affine=affine,
            wavelength=wavelength,
            **kwargs,
        )
        self.metadata.set_item("Signal.ai", ai)
        return None

    def get_azimuthal_integral1d(
        self,
        npt,
        mask=None,
        radial_range=None,
        azimuth_range=None,
        inplace=False,
        method="splitpixel",
        sum=False,
        **kwargs,
    ):
        """Creates a polar reprojection using pyFAI's azimuthal integrate 2d. This method is designed
        with 2 cases in mind. (1) the signal has pyxem style units, if a wavelength is not provided
        no account is made for the curvature of the Ewald sphere. (2) the signal has pyFAI style units,
        in which case the detector kwarg must be provided.

        Parameters
        ----------
        npt : int
            The number of radial points to calculate
        mask :  boolean array or BaseSignal
            A boolean mask to apply to the data to exclude some points.
            If mask is a BaseSignal then it is iterated over as well.
        radial_range : None or (float, float)
            The radial range over which to perform the integration. Default is
            the full frame
        azimuth_range : None or (float, float)
            The azimuthal range over which to perform the integration. Default is
            from -pi to pi
        inplace : bool
            If the signal is overwritten or copied to a new signal
        method : str
             Can be “numpy”, “cython”, “BBox” or “splitpixel”, “lut”, “csr”,
             “nosplit_csr”, “full_csr”, “lut_ocl” and “csr_ocl” if you want
             to go on GPU. To Specify the device: “csr_ocl_1,2”
        sum : bool
            If true returns the pixel split sum rather than the azimuthal integration which
            gives the mean.

        Other Parameters
        -------
        dummy : float
            Value for dead/masked pixels
        delta_dummy : float
            Precision value for dead/masked pixels
        correctSolidAngle : bool
            Correct for the solid angle of each pixel if True
        dark : ndarray
            The dark noise image
        flat : ndarray
            The flat field correction image
        safe : bool
            Do some extra checks to ensure LUT/CSR is still valid. False is faster.

        Returns
        -------
        integration : Diffraction1D
            A 1D diffraction signal

        Examples
        --------
        Basic case using "2th_deg" units (no wavelength needed)

        >>> ds.unit = "2th_deg"
        >>> ds.get_azimuthal_integral1d(npt=100)

        Basic case using a curved Ewald Sphere approximation and pyXEM units
        (wavelength needed)

        >>> ds.unit = "k_nm^-1" # setting units
        >>> ds.set_ai(wavelength=2.5e-12) # creating an AzimuthalIntegrator Object
        >>> ds.get_azimuthal_integral1d(npt=100)

        """
        if "lazy_result" in kwargs:
            warnings.warn(
                "lazy_result was replaced with lazy_output in version 0.14",
                DeprecationWarning,
            )
            kwargs["lazy_output"] = kwargs.pop("lazy_result")
        if "wavelength" in kwargs:
            warnings.warn(
                "The wavelength parameter was removed in 0.14. The wavelength "
                "can be set using the `set_ai` function or using `s.beam_energy`"
                " for `ElectronDiffraction2D` signals"
            )
            kwargs.pop("wavelength")

        sig_shape = self.axes_manager.signal_shape
        if radial_range is None:
            radial_range = _get_radial_extent(
                ai=self.ai, shape=sig_shape, unit=self.unit
            )
            radial_range[0] = 0
        integration = self.map(
            azimuthal_integrate1d,
            azimuthal_integrator=self.ai,
            npt_rad=npt,
            azimuth_range=azimuth_range,
            radial_range=radial_range,
            method=method,
            inplace=inplace,
            unit=self.unit,
            mask=mask,
            sum=sum,
            **kwargs,
        )
        s = self if inplace else integration

        # Dealing with axis changes
        k_axis = s.axes_manager.signal_axes[0]
        k_axis.name = "Radius"
        k_axis.scale = (radial_range[1] - radial_range[0]) / npt
        k_axis.offset = radial_range[0]

        return integration

    def get_azimuthal_integral2d(
        self,
        npt,
        npt_azim=360,
        mask=None,
        radial_range=None,
        azimuth_range=None,
        inplace=False,
        method="splitpixel",
        sum=False,
        correctSolidAngle=True,
        **kwargs,
    ):
        """Creates a polar reprojection using pyFAI's azimuthal integrate 2d. This method is designed
        with 2 cases in mind. (1) the signal has pyxem style units, if a wavelength is not provided
        no account is made for the curvature of the Ewald sphere. (2) the signal has pyFAI style units,
        in which case the detector kwarg must be provided.

        Parameters
        ----------
        npt: int
            The number of radial points to calculate
        npt_azim: int
            The number of azimuthal points to calculate
        mask:  boolean array or BaseSignal
            A boolean mask to apply to the data to exclude some points.
            If mask is a BaseSignal then it is iterated over as well.
        radial_range: None or (float, float)
            The radial range over which to perform the integration. Default is
            the full frame
        azimuth_range:None or (float, float)
            The azimuthal range over which to perform the integration. Default is
            from -pi to pi
        inplace: bool
            If the signal is overwritten or copied to a new signal
        method: str
            Can be “numpy”, “cython”, “BBox” or “splitpixel”, “lut”, “csr”,
            “nosplit_csr”, “full_csr”, “lut_ocl” and “csr_ocl” if you want
            to go on GPU. To Specify the device: “csr_ocl_1,2”
        sum: bool
            If true the radial integration is returned rather then the Azimuthal Integration.
        correctSolidAngle: bool
            Account for Ewald sphere or not. From PYFAI.

        Other Parameters
        -------
        dummy: float
            Value for dead/masked pixels
        delta_dummy: float
            Percision value for dead/masked pixels
        correctSolidAngle: bool
            Correct for the solid angle of each pixel if True
        dark: ndarray
            The dark noise image
        flat: ndarray
            The flat field correction image
        safe: bool
            Do some extra checks to ensure LUT/CSR is still valid. False is faster.
        show_progressbar: bool
            If True shows a progress bar for the mapping function
        parallel: bool
            If true launches paralell workers for the integration
        max_workers: int
            The number of streams to initialize. Only used if parallel=True

        Returns
        -------
        polar: PolarDiffraction2D
            A polar diffraction signal, when inplace is False, otherwise None

        Examples
        --------
        Basic case using "2th_deg" units (no wavelength needed)

        >>> ds.unit = "2th_deg"
        >>> ds.get_azimuthal_integral2d(npt_rad=100)

        Basic case using a curved Ewald Sphere approximation and pyXEM units
        (wavelength needed)

        >>> ds.unit = "k_nm^-1" # setting units
        >>> ds.set_ai(wavelength=2.5e-12)
        >>> ds.get_azimuthal_integral2d(npt_rad=100)

        """
        sig_shape = self.axes_manager.signal_shape
        if radial_range is None:
            radial_range = _get_radial_extent(
                ai=self.ai, shape=sig_shape, unit=self.unit
            )
            radial_range[0] = 0
        integration = self.map(
            azimuthal_integrate2d,
            azimuthal_integrator=self.ai,
            npt_rad=npt,
            npt_azim=npt_azim,
            azimuth_range=azimuth_range,
            radial_range=radial_range,
            method=method,
            inplace=inplace,
            unit=self.unit,
            mask=mask,
            sum=sum,
            correctSolidAngle=correctSolidAngle,
            **kwargs,
        )

        s = self if inplace else integration
        s.set_signal_type("polar_diffraction")

        # Dealing with axis changes
        t_axis = s.axes_manager.signal_axes[0]
        k_axis = s.axes_manager.signal_axes[1]
        t_axis.name = "Radians"
        t_axis.units = "Rad"

        if azimuth_range is None:
            t_axis.scale = np.pi * 2 / npt_azim
            t_axis.offset = -np.pi
        else:
            t_axis.scale = (azimuth_range[1] - azimuth_range[0]) / npt
            t_axis.offset = azimuth_range[0]

        k_axis.name = "Radius"
        k_axis.scale = (radial_range[1] - radial_range[0]) / npt
        k_axis.offset = radial_range[0]

        return integration

    def get_radial_integral(
        self,
        npt,
        npt_rad,
        mask=None,
        radial_range=None,
        azimuth_range=None,
        inplace=False,
        method="splitpixel",
        sum=False,
        correctSolidAngle=True,
        **kwargs,
    ):
        """Calculate the radial integrated profile curve as I = f(chi)

        Parameters
        ----------
        npt: int
            The number of radial points to calculate
        npt_rad: int
            number of points in the radial space. Too few points may lead to huge rounding errors.
        mask:  boolean array or BaseSignal
            A boolean mask to apply to the data to exclude some points.
            If mask is a BaseSignal then it is iterated over as well.
        radial_range: None or (float, float)
            The radial range over which to perform the integration. Default is
            the full frame
        azimuth_range:None or (float, float)
            The azimuthal range over which to perform the integration. Default is
            from -pi to pi
        inplace: bool
            If the signal is overwritten or copied to a new signal
        method: str
            Can be “numpy”, “cython”, “BBox” or “splitpixel”, “lut”, “csr”,
            “nosplit_csr”, “full_csr”, “lut_ocl” and “csr_ocl” if you want
            to go on GPU. To Specify the device: “csr_ocl_1,2”
        sum: bool
            If true the radial integration is returned rather then the Azimuthal Integration.
        correctSolidAngle: bool
            Account for Ewald sphere or not. From PYFAI.

        Other Parameters
        -------
        dummy: float
            Value for dead/masked pixels
        delta_dummy: float
            Percision value for dead/masked pixels
        correctSolidAngle: bool
            Correct for the solid angle of each pixel if True
        dark: ndarray
            The dark noise image
        flat: ndarray
            The flat field correction image
        safe: bool
            Do some extra checks to ensure LUT/CSR is still valid. False is faster.
        show_progressbar: bool
            If True shows a progress bar for the mapping function
        parallel: bool
            If true launches parallel workers for the integration
        max_workers: int
            The number of streams to initialize. Only used if parallel=True

        Returns
        -------
        polar: PolarDiffraction2D
            A polar diffraction signal

        Examples
        --------
        Basic case using "2th_deg" units (no wavelength needed)

        >>> ds.unit = "2th_deg"
        >>> ds.set_ai()
        >>> ds.get_radial_integral(npt=100, npt_rad=400)

        Basic case using a curved Ewald Sphere approximation and pyXEM units
        (wavelength needed)

        >>> ds.unit = "k_nm^-1" # setting units
        >>> ds.set_ai(wavelength=2.5e-12)
        >>> ds.get_radial_integral(npt=100,npt_rad=400)

        """
        sig_shape = self.axes_manager.signal_shape
        if radial_range is None:
            radial_range = _get_radial_extent(
                ai=self.ai, shape=sig_shape, unit=self.unit
            )
            radial_range[0] = 0
        integration = self.map(
            integrate_radially,
            azimuthal_integrator=self.ai,
            npt=npt,
            npt_rad=npt_rad,
            azimuth_range=azimuth_range,
            radial_range=radial_range,
            method=method,
            inplace=inplace,
            radial_unit=self.unit,
            mask=mask,
            sum=sum,
            correctSolidAngle=correctSolidAngle,
            **kwargs,
        )

        s = self if inplace else integration

        # Dealing with axis changes
        k_axis = s.axes_manager.signal_axes[0]
        k_axis.name = "Radius"
        k_axis.scale = (radial_range[1] - radial_range[0]) / npt
        k_axis.offset = radial_range[0]

        return integration

    def get_medfilt1d(
        self,
        npt_rad=1028,
        npt_azim=512,
        mask=None,
        inplace=False,
        method="splitpixel",
        sum=False,
        correctSolidAngle=True,
        **kwargs,
    ):
        """Calculate the radial integrated profile curve as I = f(chi)

        Parameters
        ----------
        npt_rad: int
             The number of radial points.
        npt_azim: int
             The number of radial points
        mask:  boolean array or BaseSignal
            A boolean mask to apply to the data to exclude some points.
            If mask is a BaseSignal then it is iterated over as well.
        inplace: bool
            If the signal is overwritten or copied to a new signal
        method: str
            Can be “numpy”, “cython”, “BBox” or “splitpixel”, “lut”, “csr”,
            “nosplit_csr”, “full_csr”, “lut_ocl” and “csr_ocl” if you want
            to go on GPU. To Specify the device: “csr_ocl_1,2”
        sum: bool
            If true the radial integration is returned rather then the Azimuthal Integration.
        correctSolidAngle: bool
            Account for Ewald sphere or not. From PYFAI.

        Other Parameters
        -------
        dummy: float
            Value for dead/masked pixels
        delta_dummy: float
            Percision value for dead/masked pixels
        correctSolidAngle: bool
            Correct for the solid angle of each pixel if True
        dark: ndarray
            The dark noise image
        flat: ndarray
            The flat field correction image
        safe: bool
            Do some extra checks to ensure LUT/CSR is still valid. False is faster.
        show_progressbar: bool
            If True shows a progress bar for the mapping function
        parallel: bool
            If true launches parallel workers for the integration
        max_workers: int
            The number of streams to initialize. Only used if parallel=True

        Returns
        -------
        polar: PolarDiffraction2D
            A polar diffraction signal

        Examples
        --------
        Basic case using "2th_deg" units (no wavelength needed)

        >>> ds.unit = "2th_deg"
        >>> ds.set_ai()
        >>> ds.get_radial_integral(npt=100, npt_rad=400)

        Basic case using a curved Ewald Sphere approximation and pyXEM units
        (wavelength needed)

        >>> ds.unit = "k_nm^-1" # setting units
        >>> ds.set_ai(wavelength=2.5e-12)
        >>> ds.get_radial_integral(npt=100,npt_rad=400)

        """
        sig_shape = self.axes_manager.signal_shape
        radial_range = _get_radial_extent(ai=self.ai, shape=sig_shape, unit=self.unit)
        radial_range[0] = 0
        integration = self.map(
            medfilt_1d,
            azimuthal_integrator=self.ai,
            npt_rad=npt_rad,
            npt_azim=npt_azim,
            method=method,
            inplace=inplace,
            unit=self.unit,
            mask=mask,
            correctSolidAngle=correctSolidAngle,
            **kwargs,
        )

        s = self if inplace else integration

        # Dealing with axis changes
        k_axis = s.axes_manager.signal_axes[0]
        k_axis.name = "Radius"
        k_axis.scale = (radial_range[1] - radial_range[0]) / npt_rad
        # k_axis.units = unit.unit_symbol
        k_axis.offset = radial_range[0]

        return integration

    def sigma_clip(
        self,
        npt_rad=1028,
        npt_azim=512,
        mask=None,
        thres=3,
        max_iter=5,
        inplace=False,
        method="splitpixel",
        sum=False,
        correctSolidAngle=True,
        **kwargs,
    ):
        """Perform the 2D integration and perform a sigm-clipping
        iterative filter along each row. see the doc of scipy.stats.sigmaclip for the options.

        Parameters
        ----------
        npt_rad: int
             The number of radial points.
        npt_azim: int
             The number of radial points
        mask:  boolean array or BaseSignal
            A boolean mask to apply to the data to exclude some points.
            If mask is a BaseSignal then it is iterated over as well.
        inplace: bool
            If the signal is overwritten or copied to a new signal
        method: str
            Can be “numpy”, “cython”, “BBox” or “splitpixel”, “lut”, “csr”,
            “nosplit_csr”, “full_csr”, “lut_ocl” and “csr_ocl” if you want
            to go on GPU. To Specify the device: “csr_ocl_1,2”
        sum: bool
            If true the radial integration is returned rather then the Azimuthal Integration.
        correctSolidAngle: bool
            Account for Ewald sphere or not. From PYFAI.

        Other Parameters
        -------
        dummy: float
            Value for dead/masked pixels
        delta_dummy: float
            Percision value for dead/masked pixels
        correctSolidAngle: bool
            Correct for the solid angle of each pixel if True
        dark: ndarray
            The dark noise image
        flat: ndarray
            The flat field correction image
        safe: bool
            Do some extra checks to ensure LUT/CSR is still valid. False is faster.
        show_progressbar: bool
            If True shows a progress bar for the mapping function
        parallel: bool
            If true launches parallel workers for the integration
        max_workers: int
            The number of streams to initialize. Only used if parallel=True

        Returns
        -------
        polar: PolarDiffraction2D
            A polar diffraction signal

        Examples
        --------
        Basic case using "2th_deg" units (no wavelength needed)

        >>> ds.unit = "2th_deg"
        >>> ds.set_ai()
        >>> ds.get_radial_integral(npt=100, npt_rad=400)

        Basic case using a curved Ewald Sphere approximation and pyXEM units
        (wavelength needed)

        >>> ds.unit = "k_nm^-1" # setting units
        >>> ds.set_ai(wavelength=2.5e-12)
        >>> ds.get_radial_integral(npt=100,npt_rad=400)

        """
        sig_shape = self.axes_manager.signal_shape
        radial_range = _get_radial_extent(ai=self.ai, shape=sig_shape, unit=self.unit)
        radial_range[0] = 0
        integration = self.map(
            sigma_clip,
            azimuthal_integrator=self.ai,
            npt_rad=npt_rad,
            npt_azim=npt_azim,
            method=method,
            max_iter=max_iter,
            thres=thres,
            inplace=inplace,
            unit=self.unit,
            mask=mask,
            correctSolidAngle=correctSolidAngle,
            **kwargs,
        )

        s = self if inplace else integration

        # Dealing with axis changes
        k_axis = s.axes_manager.signal_axes[0]
        k_axis.name = "Radius"
        k_axis.scale = (radial_range[1] - radial_range[0]) / npt_rad
        # k_axis.units = unit.unit_symbol
        k_axis.offset = radial_range[0]

        return integration


class LazyDiffraction2D(LazySignal, Diffraction2D):
    pass<|MERGE_RESOLUTION|>--- conflicted
+++ resolved
@@ -73,11 +73,7 @@
     transfer_navigation_axes,
 )
 
-<<<<<<< HEAD
 from pyxem.utils.vector_utils import _find_peaks, get_chunk_offsets, get_overlap_grids
-=======
-from pyxem.utils.vector_utils import _find_peaks, get_chunk_offsets, trim_vectors
->>>>>>> 09a0ce54
 import pyxem.utils.pixelated_stem_tools as pst
 import pyxem.utils.dask_tools as dt
 import pyxem.utils.marker_tools as mt
@@ -917,39 +913,6 @@
         )
         return s_out
 
-<<<<<<< HEAD
-    def map_blockwise(self, func, pass_spanned=False, overlap=None,  **kwargs):
-        if not self._lazy:
-            signal = self.as_lazy()
-            signal.rechunk(nav_chunks=self.axes_manager.navigation_shape)
-        else:
-            signal = self
-        spanned = [c == s or c == (s,) for c, s in zip(signal.data.chunks, signal.data.shape)]
-
-        drop_axes = np.squeeze(np.argwhere(spanned))
-        adjust_chunks = {}
-        for i in range(len(signal.data.shape)):
-            if i not in drop_axes:
-                adjust_chunks[i] = 1
-            else:
-                adjust_chunks[i] = -1
-        pattern = np.argwhere(np.logical_not(spanned))[:, 0]
-        if len(pattern) == 0:
-            pattern = [0, ]
-        if pass_spanned:
-            kwargs["spanned"] = spanned
-        offsets = get_chunk_offsets(signal.data)
-        offsets = da.from_array(offsets, chunks=(1,)*len(pattern)+(-1, -1))
-        if overlap is not None:
-            overlap =
-
-        new_args = (signal.data, range(len(signal.data.shape)))
-
-
-        # Applying the function blockwise
-        offsets_pattern = list(pattern)+list(range(len(signal.data.shape)-2, len(signal.data.shape)))
-        new_args += (offsets, offsets_pattern)
-=======
     def map_blockwise(self,
                       func,
                       pass_spanned=False,
@@ -997,7 +960,6 @@
             trims = da.from_array(trims, chunks=(1,) * len(pattern) + (-1, -1))
             new_args += (trims, offsets_pattern)
 
->>>>>>> 09a0ce54
         ref = da.reshape(da.blockwise(func, pattern,
                                       *new_args,
                                       adjust_chunks=adjust_chunks,
@@ -1010,10 +972,7 @@
         ref = ref.compute()
         return ref
 
-<<<<<<< HEAD
-=======
     @deprecated_argument(since="0.15.0", name="lazy_result", alternative="lazy_output", removal="1.00.0")
->>>>>>> 09a0ce54
     def center_of_mass(
         self,
         threshold=None,
@@ -1362,11 +1321,7 @@
                 extent_labels.append(l + "high")
                 extent_labels.append(l + "low")
         if get_intensity:
-<<<<<<< HEAD
-            labels += ["intensity",]
-=======
             labels += ["intensity", ]
->>>>>>> 09a0ce54
         if extent_threshold is not None:
             labels += extent_labels
 
@@ -1383,48 +1338,6 @@
             print("No peaks found")
             return
         pks = np.vstack(peaks)
-<<<<<<< HEAD
-
-        # getting rid of duplicate edge peaks or not real edge peaks
-        # if some peak is real then it will have a nearest neighbor peak
-        # with an intensity that is within the footprint and that is
-        # also a peak.
-        if is_lazy:
-            from scipy.spatial import KDTree
-            # sort over all the unspanned_axes
-            not_spanned = np.nonzero([c != s or c != (s,) for c, s in zip(self.data.chunks,
-                                                                          self.data.shape)])[0]
-            grids = get_overlap_grids(self.data,
-                                      footprint=footprint,
-                                      not_spanned=not_spanned)
-            inds = []
-
-            for g, s in zip(grids[not_spanned], not_spanned):
-                sorted_ind = np.argsort(pks[:, s])
-                sorted_col = pks[sorted_ind, s]
-                lows = g[:, 0]
-                highs = g[:, 1]
-                lo = np.searchsorted(sorted_col, lows, side="left")
-                hi = np.searchsorted(sorted_col, highs, side="right")
-                for l, h in zip(lo, hi):
-                    inds.append(sorted_ind[l:h])
-            inds = np.unique(np.hstack(inds))
-            in_grid = pks[inds, :dimensions]
-            tree = KDTree(in_grid)
-            dd, ii = tree.query(in_grid, k=[2])
-            max_dist = np.power(np.sum(np.power(footprint.shape, 2)), .5)
-            distance, index = np.squeeze(dd), np.squeeze(ii)
-            delete_ind = index[distance > max_dist]
-            cen_indexes = inds[distance <= max_dist]
-            nn_indexes = inds[cen_indexes]
-            org_int = pks[cen_indexes][:, dimensions]  # intensity of center
-            comp_int = pks[nn_indexes][:, dimensions]  # intensity of nearest neighbor
-            delete_ind = np.hstack([delete_ind, np.where(org_int < comp_int, cen_indexes, nn_indexes)])
-            delete_ind = np.unique(delete_ind)
-            pks = np.delete(pks, delete_ind, axis=0)
-
-=======
->>>>>>> 09a0ce54
         from pyxem.signals.diffraction_vectors import DiffractionVectors2D
         peaks = DiffractionVectors2D(pks, labels=labels)
         return peaks
