--- conflicted
+++ resolved
@@ -73,20 +73,12 @@
     If more than one angle satisfies this criterion a random solution is returned
     """
 
-<<<<<<< HEAD
-    if np.abs(residual) < 1e-5:
-        return library[phase][stored_key]
-    else:
-        raise ValueError("It appears that no library entry lies with 1e-5 of \
-        the target angle")
-=======
     for key in library[phase]:
         if np.abs(np.sum(np.subtract(list(key), angle))) < 1e-5:
             return library[phase][key]
 
     # we haven't found a suitable key
     raise ValueError("It appears that no library entry lies with 1e-5 of the target angle")
->>>>>>> 01e6f823
 
 
 class DiffractionLibrary(dict):
@@ -94,18 +86,6 @@
     Maps crystal structure (phase) and orientation to simulated diffraction data.
     """
 
-<<<<<<< HEAD
-    def get_library_entry(self,phase=None,angle=None):
-        """ Extracts a single library entry for viewing, unspecified layers of
-        dict are selected randomly and so this method is not entirely repeatable
-
-        Parameters
-        ----------
-        Phase : Label for the Phase you are interested in. Randomly chosen
-            if False
-        Angle : Label for the Angle you are interested in. Randomly chosen
-            if False
-=======
     def get_library_entry(self, phase=None, angle=None):
         """
         Extracts a single library entry for viewing
@@ -120,7 +100,6 @@
         -------
         dict
             Dictionary containing the simulation and associated properties
->>>>>>> 01e6f823
         """
 
         if phase is not None:
@@ -139,9 +118,6 @@
                 for rotation in self[phase].keys():
                     return self[phase][rotation]
 
-<<<<<<< HEAD
-    def pickle_library(self,filename):
-=======
     def pickle_library(self, filename):
         """
         Saves a diffraction library in the pickle format
@@ -159,6 +135,5 @@
         --------
         load_DiffractionLibrary()
         """
->>>>>>> 01e6f823
         with open(filename, 'wb') as handle:
             pickle.dump(self, handle, protocol=pickle.HIGHEST_PROTOCOL)