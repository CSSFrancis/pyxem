# -*- coding: utf-8 -*-
# Copyright 2017 The PyCrystEM developers
#
# This file is part of PyCrystEM.
#
# PyCrystEM is free software: you can redistribute it and/or modify
# it under the terms of the GNU General Public License as published by
# the Free Software Foundation, either version 3 of the License, or
# (at your option) any later version.
#
# PyCrystEM is distributed in the hope that it will be useful,
# but WITHOUT ANY WARRANTY; without even the implied warranty of
# MERCHANTABILITY or FITNESS FOR A PARTICULAR PURPOSE.  See the
# GNU General Public License for more details.
#
# You should have received a copy of the GNU General Public License
# along with PyCrystEM.  If not, see <http://www.gnu.org/licenses/>.

"""Indexation generator and associated tools.

"""

from __future__ import division

import numpy as np
from hyperspy.signals import BaseSignal
from tqdm import tqdm
from heapq import nlargest
from operator import itemgetter
from scipy.constants import pi

from .utils import correlate
from pycrystem.crystallographic_map import CrystallographicMap

<<<<<<< HEAD

def correlate_library(image, library, n_largest=None):
=======
def correlate_library(image, library, n_largest):
>>>>>>> 98123916
    """Correlates all simulated diffraction templates in a DiffractionLibrary
    with a particular experimental diffraction pattern (image) stored as a
    numpy array.
    """
    i=0  # i is Current phase id
    out_arr = np.zeros((n_largest * len(library), 5))
    for key in library.keys():
        if n_largest:
            pass
        else:
            n_largest = len(library[key])
        correlations = dict()
        for orientation, diffraction_pattern in library[key].items():
            correlation = correlate(image, diffraction_pattern)
            correlations[orientation] = correlation
        res = nlargest(n_largest, correlations.items(), key=itemgetter(1))
        for j in np.arange(n_largest):  # j is current n-th highest correlation
            out_arr[j + i*n_largest][0] = i
            out_arr[j + i*n_largest][1] = res[j][0][0]
            out_arr[j + i*n_largest][2] = res[j][0][1]
            out_arr[j + i*n_largest][3] = res[j][0][2]
            out_arr[j + i*n_largest][4] = res[j][1]
        i += 1
    return out_arr


def crystal_from_matching_results(matching_results):
    """Takes matching results for a single navigation position and returns the
    best matching phase and orientation with correlation and reliability to
    define a crystallographic map.
    """
    res_arr = np.zeros(6)
    top_index = np.where(matching_results.T[-1]==matching_results.T[-1].max())
    res_arr[:5] = matching_results[top_index][0]
    res_arr[5] = res_arr[4] - np.partition(matching_results.T[-1], -2)[-2]
    return res_arr

def phase_specific_results(matching_results, phaseid):
    """Takes matching results for a single navigation position and returns the
    matching results for a phase specified by a phase id.
    """
    return matching_results.T[:,:len(np.where(matching_results.T[0]==phaseid)[0])].T


class IndexationGenerator():
    """Generates an indexer for data using a number of methods.

    Parameters
    ----------
    signal : ElectronDiffraction
        The signal of electron diffraction patterns to be indexed.
    library : DiffractionLibrary
        The library of simulated diffraction patterns for indexation

    """
    def __init__(self, signal, library):
        self.signal = signal
        self.library = library

    def correlate(self,
                  n_largest=5,
                  *args, **kwargs):
        """Correlates the library of simulated diffraction patterns with the
        electron diffraction signal.

        Parameters
        ----------
        n_largest : integer
            The n orientations with the highest correlation values are returned.

        *args/**kwargs : keyword arguments
            Keyword arguments passed to the HyperSpy map() function. Important
            options include...

        Returns
        -------
        matching_results : ndarray
            Numpy array with the same shape as the the navigation axes of the
            electron diffraction signal containing correlation results for each
            diffraction pattern.

        """
        signal = self.signal
        library = self.library
        matching_results = signal.map(correlate_library,
                                      library=library,
                                      n_largest=n_largest,
                                      inplace=False,
                                      *args, **kwargs)
        return MatchingResults(matching_results)


class MatchingResults(BaseSignal):
    _signal_type = "matching_results"
    _signal_dimension = 2

    def __init__(self, *args, **kwargs):
        BaseSignal.__init__(self, *args, **kwargs)
        self.axes_manager.set_signal_dimension(2)

    def get_crystallographic_map(self,
                                 *args, **kwargs):
        """Obtain a crystallographic map specifying the best matching
        phase and orientation at each probe position with corresponding
        correlation and reliabilty scores.

        """
        #TODO: Add alternative methods beyond highest correlation score at each
        #navigation position.
        cryst_map = self.map(crystal_from_matching_results,
                             inplace=False,
                             *args, **kwargs)
        return CrystallographicMap(cryst_map)

    def get_phase_results(self,
                          phaseid,
                          *args, **kwargs):
        """Obtain matching results for speicified phase.

        Paramters
        ---------
        phaseid = int
            Identifying integer of phase to obtain results for.

        Returns
        -------
        phase_matching_results: MatchingResults
            Matching results for the specified phase.

        """
        return self.map(phase_specific_results,
                        phaseid=phaseid,
                        inplace=False,
                        *args, **kwargs)<|MERGE_RESOLUTION|>--- conflicted
+++ resolved
@@ -32,18 +32,13 @@
 from .utils import correlate
 from pycrystem.crystallographic_map import CrystallographicMap
 
-<<<<<<< HEAD
-
-def correlate_library(image, library, n_largest=None):
-=======
 def correlate_library(image, library, n_largest):
->>>>>>> 98123916
     """Correlates all simulated diffraction templates in a DiffractionLibrary
     with a particular experimental diffraction pattern (image) stored as a
     numpy array.
     """
-    i=0  # i is Current phase id
-    out_arr = np.zeros((n_largest * len(library), 5))
+    i=0
+    out_arr = np.zeros((n_largest * len(library),5))
     for key in library.keys():
         if n_largest:
             pass
