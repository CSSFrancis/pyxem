--- conflicted
+++ resolved
@@ -1,9 +1,8 @@
+import matplotlib.pylab as plt
 import numpy as np
 from dask import delayed
 from tqdm import tqdm
-from matplotlib.pyplot import subplots as pltsubplots
-from hyperspy.signals import Signal1D
-from hyperspy.io import load as hsload
+import hyperspy.api as hs
 import pixstem
 
 
@@ -47,37 +46,6 @@
     >>> fem_results['V-Omegak'].plot()
 
     """
-
-<<<<<<< HEAD
-def fem_calc(s, centre_x, centre_y, show_progressbar=True):
-    """
-    Parameters
-    ----------
-    s : PixelatedSTEM signal
-    centre_x, centre_y : scalar
-    show_progressbar : bool, optional
-        Default True
-
-    Returns
-    -------
-    results : Python dictionary
-        Results of FEM data analysis, including the normalized variance
-        of the annular mean (V-Omegak), mean of normalized variances of
-        rings (V-rk), normalized variance of ring ensemble (Vrek),
-        the normalized variance image (Omega-Vi), and annular mean of
-        the variance image (Omega-Vk).
-
-    Example
-    -------
-    >>> s = ps.dummy_data.get_fem_signal()
-    >>> fem_results = s.fem_analysis(
-    ...     centre_x=50, centre_y=50,
-    ...     show_progressbar=False)
-    >>> fem_results['V-Omegak'].plot()
-
-    """
-=======
->>>>>>> e6ce0f04
     offset = False
 
     if centre_x is None:
@@ -141,9 +109,9 @@
         Vrkdask = delayed(Vrklist)
         Vrekdask = delayed(Vreklist)
 
-        results['Vrk'] = Signal1D(
+        results['Vrk'] = hs.signals.Signal1D(
                 Vrkdask.compute(progressbar=show_progressbar))
-        results['Vrek'] = Signal1D(
+        results['Vrek'] = hs.signals.Signal1D(
                 Vrekdask.compute(progressbar=show_progressbar))
     else:
         results['Omega-Vi'] = ((s ** 2).mean() / (s.mean()) ** 2) - 1
@@ -173,8 +141,8 @@
             results['Vrek'][k] = np.mean(
                 vals.ravel() ** 2) / np.mean(vals.ravel()) ** 2 - 1
 
-        results['Vrk'] = Signal1D(results['Vrk'])
-        results['Vrek'] = Signal1D(results['Vrek'])
+        results['Vrk'] = hs.signals.Signal1D(results['Vrk'])
+        results['Vrek'] = hs.signals.Signal1D(results['Vrek'])
 
     if oldshape:
         s.data = s.data.reshape(oldshape)
@@ -221,14 +189,10 @@
     else:
         xaxis = np.arange(0, len(results['RadialAvg'].data))
 
-<<<<<<< HEAD
-    fig, axes = pltsubplots(3, 2, figsize=(9, 12))
-=======
     if highcutoff > len(results['RadialAvg'].data):
         highcutoff = len(results['RadialAvg'].data) - 1
 
     fig, axes = plt.subplots(3, 2, figsize=(9, 12))
->>>>>>> e6ce0f04
 
     axes[0, 0].imshow(np.log(s.mean().data + 1), cmap='viridis')
     axes[0, 0].set_title('Mean Pattern', size=15)
@@ -332,5 +296,5 @@
             'Vrek',
             'Vrk']
     for i in keys:
-        results[i] = hsload(rootname + '_FEM_' + i + '.hdf5')
+        results[i] = hs.load(rootname + '_FEM_' + i + '.hdf5')
     return results