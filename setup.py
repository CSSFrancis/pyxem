--- conflicted
+++ resolved
@@ -25,7 +25,6 @@
 # tests. From setuptools:
 # https://setuptools.readthedocs.io/en/latest/setuptools.html#declaring-extras-optional-features-with-their-own-dependencies
 extra_feature_requirements = {
-<<<<<<< HEAD
     "doc": [
         "furo",
         "nbsphinx >= 0.7",
@@ -41,11 +40,8 @@
               "coverage>=5.0"],
     "dev": ["black",
             "pre-commit > =1.16"
-            ]
-=======
-    "tests": ["pytest>=5.0", "pytest-cov>=2.8.1", "coveralls>=1.10", "coverage>=5.0"],
-    "gpu": ["cupy>=9.0.0"]
->>>>>>> e24a4044
+            ],
+    "gpu": ["cupy>=9.0.0"],
 }
 
 
@@ -92,7 +88,6 @@
         "ipywidgets",
         "numba",
         "orix >= 0.3",
-
     ],
     python_requires=">=3.7",
     package_data={
