--- conflicted
+++ resolved
@@ -25,15 +25,7 @@
 # tests. From setuptools:
 # https://setuptools.readthedocs.io/en/latest/setuptools.html#declaring-extras-optional-features-with-their-own-dependencies
 extra_feature_requirements = {
-    "tests": ["pytest>=5.0", "pytest-cov>=2.8.1", "coveralls>=1.10", "coverage>=5.0"],
-    "build-doc": [
-        "furo",
-        "nbsphinx >= 0.7",
-        "sphinx >= 3.0.2",
-        "sphinx-copybutton >= 0.2.5",
-        "sphinx-autodoc-typehints >= 1.10.3",
-        "sphinx-gallery >= 0.6",
-        "sphinxcontrib-bibtex >= 1.0",]
+    "tests": ["pytest>=5.0", "pytest-cov>=2.8.1", "coveralls>=1.10", "coverage>=5.0"]
 }
 
 
@@ -72,13 +64,8 @@
         "scikit-image >= 0.17.0",
         "matplotlib >= 3.1.1",  # 3.1.0 failed
         "scikit-learn >= 0.19",  # reason unknown
-<<<<<<< HEAD
-        "hyperspy >= 1.6.2",  # earlier versions incompatible with numpy >= 1.17.0 and hyperspy == 1.6.0 has a histogram bug
-        "diffsims >= 0.4.0,<0.5",
-=======
         "hyperspy == 1.6.2",  # significant improvements
         "diffsims ~= 0.4",
->>>>>>> de140bb5
         "lmfit >= 0.9.12",
         "pyfai",
         "ipywidgets",
